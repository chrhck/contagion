*.png
<<<<<<< HEAD
*.gif
=======
*.gif
>>>>>>> c23b942d
<|MERGE_RESOLUTION|>--- conflicted
+++ resolved
@@ -1,6 +1,2 @@
-*.png
-<<<<<<< HEAD
-*.gif
-=======
-*.gif
->>>>>>> c23b942d
+*.png
+*.gif