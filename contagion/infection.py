# -*- coding: utf-8 -*-

"""
Name: infection.py
Authors: Christian Haack, Stephan Meighen-Berger
Constructs the infection.
"""

# Imports
import numpy as np  # type: ignore
from .pdfs import TruncatedNormal, NormalizedProbability, Beta
from .config import config


class Infection(object):
    """
    class: Infection
    Constructs the infection object
    Parameters:
        -obj log:
            The logger
    Returns:
        -None
    """
    def __init__(self, log):
        """
        function: __init__
        Initializes the infection object
        Parameters:
            -obj log:
                The logger
        Returns:
            -None
        """
        # TODO: Set up standard parameters for different diseases, which
        #   can be loaded by only setting the disease
        self.__log = log.getChild(self.__class__.__name__)

        if config['random state'] is None:
            self.__log.warning("No random state given, constructing new state")
            self.__rstate = np.random.RandomState()
        else:
            self.__rstate = config['random state']

        self.__log.debug('The infection probability pdf')
        if config['infection probability pdf'] == 'intensity':
            self.__pdf_infection_prob = NormalizedProbability(0, 1)
        else:
            self.log_and_error(
                "Unknown infection probability pdf. Configured: {}".format(
                    config['infection probability pdf']))

<<<<<<< HEAD
        self.__log.debug('The infectious and incubation duration pdfs')
=======
        self.__log.debug('The infection duration and incubation pdf')
        if config['infection duration pdf'] == 'gauss':

            dur_pdf = TruncatedNormal(
                0,
                np.inf,
                config['infection duration mean'],
                config['infection duration variance']
                )
            self._pdf = dur_pdf.rvs

        else:
            self.log_and_error(
                "Unknown infection duration pdf. Configured: {}".format(
                    config['infection duration pdf']))

>>>>>>> eea94f9d
        if config['infectious duration pdf'] == 'gauss':

            dur_pdf = TruncatedNormal(
                0,
                np.inf,
                config['infectious duration mean'],
                config['infectious duration variance']
                )
            self.__infectious_duration = dur_pdf.rvs

        else:
            self.log_and_error(
                "Unknown infectious duration pdf. Configured: {}".format(
                    config['infectious duration pdf']))

        if config['incubation duration pdf'] == 'gauss':
            dur_pdf = TruncatedNormal(
                0,
                np.inf,
                config['incubation duration mean'],
                config['incubation duration variance']
                )
<<<<<<< HEAD
            self.__incubation_duration = dur_pdf.rvs
=======
            self._incubation_duration = dur_pdf.rvs
        else:
            self.log_and_error(
                "Unknown incubation duration pdf. Configured: {}".format(
                    config['incubation duration pdf']))

        if config['recovery time pdf'] == 'gauss':
            recovery_time_pdf = TruncatedNormal(
                0,
                np.inf,
                config['recovery time mean'],
                config['recovery time sd']
                )
            self._recovery_time = recovery_time_pdf.rvs
        else:
            self.log_and_error(
                "Unknown recovery time pdf. Configured: {}".format(
                    config['recovery time pdf']))


        if config['hospitalization probability pdf'] == 'beta':
            hospit_prob_pdf = Beta(
                config['hospitalization probability mean'],
                config['hospitalization probability sd']
                )
            self._hospitalization_prob = hospit_prob_pdf.rvs
        else:
            self.log_and_error(
                "Unknown hospitalization probability pdf. Configured: {}".format(
                    config['hospitalization probability pdf']))

        if config['hospitalization duration pdf'] == 'gauss':
            hospit_dur_pdf = TruncatedNormal(
                0,
                np.inf,
                config['hospitalization duration mean'],
                config['hospitalization duration sd']
                )
            self._hospitalization_duration = hospit_dur_pdf.rvs
        else:
            self.log_and_error(
                "Unknown hospitalization duration pdf. Configured: {}".format(
                    config['hospitalization duration pdf']))
>>>>>>> eea94f9d

        if config['time until hospitalization pdf'] == 'gauss':
            hospit_dur_until_pdf = TruncatedNormal(
                0,
                np.inf,
                config['time until hospitalization mean'],
                config['time until hospitalization sd']
                )
            self._time_until_hospitalization = hospit_dur_until_pdf.rvs
        else:
            self.log_and_error(
                "Unknown hospitalization duration pdf. Configured: {}".format(
                    config['hospitalization duration pdf']))

        if config['time incubation death pdf'] == 'gauss':
            time_till_death_pdf = TruncatedNormal(
                0,
                np.inf,
                config['time incubation death mean'],
                config['time incubation death sd']
                )
            self._time_incubation_death = time_till_death_pdf.rvs
        else:
            self.log_and_error(
                "Unknown hospitalization duration pdf. Configured: {}".format(
                    config['hospitalization duration pdf']))

        if config['mortality prob pdf'] == 'beta':
            death_prob_pdf = Beta(
                config['mortality rate mean'],
                config['mortality rate sd']
                )
            self._death_prob = death_prob_pdf.rvs
        else:
            self.log_and_error(
                "Unknown hospitalization duration pdf. Configured: {}".format(
                    config['hospitalization duration pdf']))

    def log_and_error(self, msg):
        self.__log.error(msg)
        raise RuntimeError(msg)

    @property
    def pdf_infection_prob(self):
        """
        function: pdf
        The infection probability
        Parameters:
            -None
        Returns:
            -function __pdf
                The infection probability
                Takes the sc intensity
        """
        return self.__pdf_infection_prob

    @property
    def immunity_dur(self):
        """
        function: immunity_dur
        Getter function for the immunity
        duration
        Parameters:
            -None
        Returns:
            -int length:
                The duration of immunity
        """

    @property
    def incubation_duration(self):
        """
        function: incubation_duration
        Getter function for the incubation duration
        duration
        Parameters:
            -None
        Returns:
            -int incubation_duration:
                The duration of incubation
        """
        return self.__incubation_duration

    @property
    def infectious_duration(self):
<<<<<<< HEAD
        """
        function: infectious_duration
        Getter function for the incubation duration
        duration
        Parameters:
            -None
        Returns:
            -int infectious_duration:
                The duration of infection
        """
        return self.__infectious_duration

=======
        return self._infectious_duration

    @property
    def hospitalization_prob(self):
        return self._hospitalization_prob

    @property
    def time_until_hospitalization(self):
        return self._time_until_hospitalization

    @property
    def hospitalization_duration(self):
        return self._hospitalization_duration

    @property
    def recovery_time(self):
        return self._recovery_time

    @property
    def death_prob(self):
        return self._death_prob

    @property
    def time_incubation_death(self):
        return self._time_incubation_death

>>>>>>> eea94f9d
<|MERGE_RESOLUTION|>--- conflicted
+++ resolved
@@ -1,267 +1,310 @@
-# -*- coding: utf-8 -*-
-
-"""
-Name: infection.py
-Authors: Christian Haack, Stephan Meighen-Berger
-Constructs the infection.
-"""
-
-# Imports
-import numpy as np  # type: ignore
-from .pdfs import TruncatedNormal, NormalizedProbability, Beta
-from .config import config
-
-
-class Infection(object):
-    """
-    class: Infection
-    Constructs the infection object
-    Parameters:
-        -obj log:
-            The logger
-    Returns:
-        -None
-    """
-    def __init__(self, log):
-        """
-        function: __init__
-        Initializes the infection object
-        Parameters:
-            -obj log:
-                The logger
-        Returns:
-            -None
-        """
-        # TODO: Set up standard parameters for different diseases, which
-        #   can be loaded by only setting the disease
-        self.__log = log.getChild(self.__class__.__name__)
-
-        if config['random state'] is None:
-            self.__log.warning("No random state given, constructing new state")
-            self.__rstate = np.random.RandomState()
-        else:
-            self.__rstate = config['random state']
-
-        self.__log.debug('The infection probability pdf')
-        if config['infection probability pdf'] == 'intensity':
-            self.__pdf_infection_prob = NormalizedProbability(0, 1)
-        else:
-            self.log_and_error(
-                "Unknown infection probability pdf. Configured: {}".format(
-                    config['infection probability pdf']))
-
-<<<<<<< HEAD
-        self.__log.debug('The infectious and incubation duration pdfs')
-=======
-        self.__log.debug('The infection duration and incubation pdf')
-        if config['infection duration pdf'] == 'gauss':
-
-            dur_pdf = TruncatedNormal(
-                0,
-                np.inf,
-                config['infection duration mean'],
-                config['infection duration variance']
-                )
-            self._pdf = dur_pdf.rvs
-
-        else:
-            self.log_and_error(
-                "Unknown infection duration pdf. Configured: {}".format(
-                    config['infection duration pdf']))
-
->>>>>>> eea94f9d
-        if config['infectious duration pdf'] == 'gauss':
-
-            dur_pdf = TruncatedNormal(
-                0,
-                np.inf,
-                config['infectious duration mean'],
-                config['infectious duration variance']
-                )
-            self.__infectious_duration = dur_pdf.rvs
-
-        else:
-            self.log_and_error(
-                "Unknown infectious duration pdf. Configured: {}".format(
-                    config['infectious duration pdf']))
-
-        if config['incubation duration pdf'] == 'gauss':
-            dur_pdf = TruncatedNormal(
-                0,
-                np.inf,
-                config['incubation duration mean'],
-                config['incubation duration variance']
-                )
-<<<<<<< HEAD
-            self.__incubation_duration = dur_pdf.rvs
-=======
-            self._incubation_duration = dur_pdf.rvs
-        else:
-            self.log_and_error(
-                "Unknown incubation duration pdf. Configured: {}".format(
-                    config['incubation duration pdf']))
-
-        if config['recovery time pdf'] == 'gauss':
-            recovery_time_pdf = TruncatedNormal(
-                0,
-                np.inf,
-                config['recovery time mean'],
-                config['recovery time sd']
-                )
-            self._recovery_time = recovery_time_pdf.rvs
-        else:
-            self.log_and_error(
-                "Unknown recovery time pdf. Configured: {}".format(
-                    config['recovery time pdf']))
-
-
-        if config['hospitalization probability pdf'] == 'beta':
-            hospit_prob_pdf = Beta(
-                config['hospitalization probability mean'],
-                config['hospitalization probability sd']
-                )
-            self._hospitalization_prob = hospit_prob_pdf.rvs
-        else:
-            self.log_and_error(
-                "Unknown hospitalization probability pdf. Configured: {}".format(
-                    config['hospitalization probability pdf']))
-
-        if config['hospitalization duration pdf'] == 'gauss':
-            hospit_dur_pdf = TruncatedNormal(
-                0,
-                np.inf,
-                config['hospitalization duration mean'],
-                config['hospitalization duration sd']
-                )
-            self._hospitalization_duration = hospit_dur_pdf.rvs
-        else:
-            self.log_and_error(
-                "Unknown hospitalization duration pdf. Configured: {}".format(
-                    config['hospitalization duration pdf']))
->>>>>>> eea94f9d
-
-        if config['time until hospitalization pdf'] == 'gauss':
-            hospit_dur_until_pdf = TruncatedNormal(
-                0,
-                np.inf,
-                config['time until hospitalization mean'],
-                config['time until hospitalization sd']
-                )
-            self._time_until_hospitalization = hospit_dur_until_pdf.rvs
-        else:
-            self.log_and_error(
-                "Unknown hospitalization duration pdf. Configured: {}".format(
-                    config['hospitalization duration pdf']))
-
-        if config['time incubation death pdf'] == 'gauss':
-            time_till_death_pdf = TruncatedNormal(
-                0,
-                np.inf,
-                config['time incubation death mean'],
-                config['time incubation death sd']
-                )
-            self._time_incubation_death = time_till_death_pdf.rvs
-        else:
-            self.log_and_error(
-                "Unknown hospitalization duration pdf. Configured: {}".format(
-                    config['hospitalization duration pdf']))
-
-        if config['mortality prob pdf'] == 'beta':
-            death_prob_pdf = Beta(
-                config['mortality rate mean'],
-                config['mortality rate sd']
-                )
-            self._death_prob = death_prob_pdf.rvs
-        else:
-            self.log_and_error(
-                "Unknown hospitalization duration pdf. Configured: {}".format(
-                    config['hospitalization duration pdf']))
-
-    def log_and_error(self, msg):
-        self.__log.error(msg)
-        raise RuntimeError(msg)
-
-    @property
-    def pdf_infection_prob(self):
-        """
-        function: pdf
-        The infection probability
-        Parameters:
-            -None
-        Returns:
-            -function __pdf
-                The infection probability
-                Takes the sc intensity
-        """
-        return self.__pdf_infection_prob
-
-    @property
-    def immunity_dur(self):
-        """
-        function: immunity_dur
-        Getter function for the immunity
-        duration
-        Parameters:
-            -None
-        Returns:
-            -int length:
-                The duration of immunity
-        """
-
-    @property
-    def incubation_duration(self):
-        """
-        function: incubation_duration
-        Getter function for the incubation duration
-        duration
-        Parameters:
-            -None
-        Returns:
-            -int incubation_duration:
-                The duration of incubation
-        """
-        return self.__incubation_duration
-
-    @property
-    def infectious_duration(self):
-<<<<<<< HEAD
-        """
-        function: infectious_duration
-        Getter function for the incubation duration
-        duration
-        Parameters:
-            -None
-        Returns:
-            -int infectious_duration:
-                The duration of infection
-        """
-        return self.__infectious_duration
-
-=======
-        return self._infectious_duration
-
-    @property
-    def hospitalization_prob(self):
-        return self._hospitalization_prob
-
-    @property
-    def time_until_hospitalization(self):
-        return self._time_until_hospitalization
-
-    @property
-    def hospitalization_duration(self):
-        return self._hospitalization_duration
-
-    @property
-    def recovery_time(self):
-        return self._recovery_time
-
-    @property
-    def death_prob(self):
-        return self._death_prob
-
-    @property
-    def time_incubation_death(self):
-        return self._time_incubation_death
-
->>>>>>> eea94f9d
+# -*- coding: utf-8 -*-
+
+"""
+Name: infection.py
+Authors: Christian Haack, Stephan Meighen-Berger
+Constructs the infection.
+"""
+
+# Imports
+import numpy as np  # type: ignore
+from .pdfs import TruncatedNormal, NormalizedProbability, Beta
+from .config import config
+
+
+class Infection(object):
+    """
+    class: Infection
+    Constructs the infection object
+    Parameters:
+        -obj log:
+            The logger
+    Returns:
+        -None
+    """
+    def __init__(self, log):
+        """
+        function: __init__
+        Initializes the infection object
+        Parameters:
+            -obj log:
+                The logger
+        Returns:
+            -None
+        """
+        # TODO: Set up standard parameters for different diseases, which
+        #   can be loaded by only setting the disease
+        self.__log = log.getChild(self.__class__.__name__)
+
+        if config['random state'] is None:
+            self.__log.warning("No random state given, constructing new state")
+            self.__rstate = np.random.RandomState()
+        else:
+            self.__rstate = config['random state']
+
+        self.__log.debug('The infection probability pdf')
+        if config['infection probability pdf'] == 'intensity':
+            self.__pdf_infection_prob = NormalizedProbability(0, 1)
+        else:
+            self.__log_and_error(
+                "Unknown infection probability pdf. Configured: {}".format(
+                    config['infection probability pdf']))
+
+        self.__log.debug('The infection duration and incubation pdf')
+        if config['infection duration pdf'] == 'gauss':
+
+            dur_pdf = TruncatedNormal(
+                0,
+                np.inf,
+                config['infection duration mean'],
+                config['infection duration variance']
+                )
+            self.__pdf = dur_pdf.rvs
+
+        else:
+            self.__log_and_error(
+                "Unknown infection duration pdf. Configured: {}".format(
+                    config['infection duration pdf']))
+
+        if config['infectious duration pdf'] == 'gauss':
+
+            dur_pdf = TruncatedNormal(
+                0,
+                np.inf,
+                config['infectious duration mean'],
+                config['infectious duration variance']
+                )
+            self.__infectious_duration = dur_pdf.rvs
+
+        else:
+            self.__log_and_error(
+                "Unknown infectious duration pdf. Configured: {}".format(
+                    config['infectious duration pdf']))
+
+        if config['incubation duration pdf'] == 'gauss':
+            dur_pdf = TruncatedNormal(
+                0,
+                np.inf,
+                config['incubation duration mean'],
+                config['incubation duration variance']
+                )
+            self.__incubation_duration = dur_pdf.rvs
+        else:
+            self.__log_and_error(
+                "Unknown incubation duration pdf. Configured: {}".format(
+                    config['incubation duration pdf']))
+
+        if config['recovery time pdf'] == 'gauss':
+            recovery_time_pdf = TruncatedNormal(
+                0,
+                np.inf,
+                config['recovery time mean'],
+                config['recovery time sd']
+                )
+            self.__recovery_time = recovery_time_pdf.rvs
+        else:
+            self.__log_and_error(
+                "Unknown recovery time pdf. Configured: {}".format(
+                    config['recovery time pdf']))
+
+
+        if config['hospitalization probability pdf'] == 'beta':
+            hospit_prob_pdf = Beta(
+                config['hospitalization probability mean'],
+                config['hospitalization probability sd']
+                )
+            self._hospitalization_prob = hospit_prob_pdf.rvs
+        else:
+            self.__log_and_error(
+                "Unknown hospitalization probability pdf. Configured: {}".format(
+                    config['hospitalization probability pdf']))
+
+        if config['hospitalization duration pdf'] == 'gauss':
+            hospit_dur_pdf = TruncatedNormal(
+                0,
+                np.inf,
+                config['hospitalization duration mean'],
+                config['hospitalization duration sd']
+                )
+            self.__hospitalization_duration = hospit_dur_pdf.rvs
+        else:
+            self.__log_and_error(
+                "Unknown hospitalization duration pdf. Configured: {}".format(
+                    config['hospitalization duration pdf']))
+
+        if config['time until hospitalization pdf'] == 'gauss':
+            hospit_dur_until_pdf = TruncatedNormal(
+                0,
+                np.inf,
+                config['time until hospitalization mean'],
+                config['time until hospitalization sd']
+                )
+            self.__time_until_hospitalization = hospit_dur_until_pdf.rvs
+        else:
+            self.__log_and_error(
+                "Unknown hospitalization duration pdf. Configured: {}".format(
+                    config['hospitalization duration pdf']))
+
+        if config['time incubation death pdf'] == 'gauss':
+            time_till_death_pdf = TruncatedNormal(
+                0,
+                np.inf,
+                config['time incubation death mean'],
+                config['time incubation death sd']
+                )
+            self.__time_incubation_death = time_till_death_pdf.rvs
+        else:
+            self.__log_and_error(
+                "Unknown hospitalization duration pdf. Configured: {}".format(
+                    config['hospitalization duration pdf']))
+
+        if config['mortality prob pdf'] == 'beta':
+            death_prob_pdf = Beta(
+                config['mortality rate mean'],
+                config['mortality rate sd']
+                )
+            self.__death_prob = death_prob_pdf.rvs
+        else:
+            self.__log_and_error(
+                "Unknown hospitalization duration pdf. Configured: {}".format(
+                    config['hospitalization duration pdf']))
+
+    # TODO: Remove this
+    def __log_and_error(self, msg):
+        """
+        function: __log_and_error
+        Custom log error message for this file
+        Parameters:
+            -str msg:
+                The error message
+        Returns:
+            -RuntimeError with the message
+        """
+        self.__log.error(msg)
+        raise RuntimeError(msg)
+
+    @property
+    def pdf_infection_prob(self):
+        """
+        function: pdf
+        The infection probability
+        Parameters:
+            -None
+        Returns:
+            -function __pdf
+                The infection probability
+                Takes the sc intensity
+        """
+        return self.__pdf_infection_prob
+
+    @property
+    def incubation_duration(self):
+        """
+        function: incubation_duration
+        Getter function for the incubation duration
+        duration
+        Parameters:
+            -None
+        Returns:
+            -int incubation_duration:
+                The duration of incubation
+        """
+        return self.__incubation_duration
+
+    @property
+    def infectious_duration(self):
+        """
+        function: infectious_duration
+        Getter function for the incubation duration
+        duration
+        Parameters:
+            -None
+        Returns:
+            -int infectious_duration:
+                The duration of infection
+        """
+        return self.__infectious_duration
+
+    @property
+    def hospitalization_prob(self):
+        """
+        function: hospitalization_prob
+        Getter function for the hospitalization probability
+        duration
+        Parameters:
+            -None
+        Returns:
+            -hospitalization_prob:
+                The probability of hospitalization
+        """
+        return self._hospitalization_prob
+
+    @property
+    def time_until_hospitalization(self):
+        """
+        function: time_until_hospitalization
+        Getter function for the time until hospit.
+        duration
+        Parameters:
+            -None
+        Returns:
+            -time_until_hospitalization:
+                Time until hospitalization
+        """
+        return self.__time_until_hospitalization
+
+    @property
+    def hospitalization_duration(self):
+        """
+        function: hospitalization_duration
+        Getter function for the hospit. length
+        duration
+        Parameters:
+            -None
+        Returns:
+            -hospitalization_duration:
+                The duration of hospit.
+        """
+        return self.__hospitalization_duration
+
+    @property
+    def recovery_time(self):
+        """
+        function: recovery_time
+        Getter function for the recovery duration
+        duration
+        Parameters:
+            -None
+        Returns:
+            -recovery_time:
+                The duration of recovery
+        """
+        return self.__recovery_time
+
+    @property
+    def death_prob(self):
+        """
+        function: death_prob
+        Getter function for the death probability
+        duration
+        Parameters:
+            -None
+        Returns:
+            -death_prob:
+                The probability of death
+        """
+        return self.__death_prob
+
+    @property
+    def time_incubation_death(self):
+        """
+        function: time_incubation_death
+        Getter function for the time of incubation and death
+        duration
+        Parameters:
+            -None
+        Returns:
+            -time_incubation_death:
+                Incubation and death time
+        """
+        return self.__time_incubation_death