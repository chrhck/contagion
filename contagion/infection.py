--- conflicted
+++ resolved
@@ -18,11 +18,7 @@
     Constructs the infection object
     Parameters:
         -obj log:
-<<<<<<< HEAD
-            The logger       
-=======
             The logger
->>>>>>> 6faf2589
     Returns:
         -None
     """
@@ -63,11 +59,7 @@
                 config['infection duration mean'],
                 config['infection duration variance']
                 )
-<<<<<<< HEAD
-            self.__pdf_duration = dur_pdf.rvs
-=======
             self._pdf = dur_pdf.rvs
->>>>>>> 6faf2589
 
         else:
             self.__log.error('Unrecognized infection duration pdf! Set to ' +
@@ -143,8 +135,6 @@
             -int length:
                 The duration of immunity
         """
-<<<<<<< HEAD
-=======
 
     @property
     def incubation_duration(self):
@@ -152,5 +142,4 @@
 
     @property
     def infectious_duration(self):
-        return self._infectious_duration
->>>>>>> 6faf2589
+        return self._infectious_duration