# -*- coding: utf-8 -*-

"""
Name: state_machine.py
Authors: Christian Haack, Stephan Meighen-Berger, Andrea Turcati
Constructs the state machine
"""

from __future__ import annotations
import abc
from collections import defaultdict
import functools
import logging
from typing import Callable, Union, List, Tuple, Dict, Optional

import numpy as np  # type: ignore
import pandas as pd  # type: ignore

from .config import config
from .infection import Infection
from .measures import Measures
from .pdfs import PDF
from .population import Population


_log = logging.getLogger(__name__)

DEBUG = False

if DEBUG:
    _log.warn("DEBUG flag enabled. This will drastically slow down the code")


class DataDict(dict):
    """
    Dictionary of numpy arrays with equal length

    Attributes:
        field_len: int
            Length of the arrays stored in the `DataDict`
    """

    def __init__(self, *args, **kwargs) -> None:
        super().__init__(*args, **kwargs)

        field_len = -1
        for key, val in self.items():
            if field_len >= 0 and len(val) != field_len:
                raise RuntimeError("Not all fields are of same length")
            field_len = len(val)

        self._field_len = field_len

    @property
    def field_len(self) -> int:
        return self._field_len


class Condition(object):
    """
    Convenience class for storing conditions

    Parameters:
        condition: Callable[[DataDict], np.ndarray]
            A callable that calculates the condition on a `DataDict`
            and returns a boolean numpy array encoding on which row
            the condition is met.

    Attributes:
        condition

    """

    def __init__(self, condition: Callable[[DataDict], np.ndarray]) -> None:
        self._condition = condition

    @classmethod
    def from_state(cls, state: _State):
        """
        Factory method for instantiating a `Condition` from a `_State`

        Parameters:
            state: _State
        """

        return cls(state)

    @property
    def condition(self) -> Callable[[DataDict], np.ndarray]:
        return self._condition

    @condition.setter
    def condition(self, val: Callable[[DataDict], np.ndarray]) -> None:
        self._condition = val

    def __call__(self, data: DataDict):
        """
        Evaluate condition on a `DataDict`

        Parameters:
            data: DataDict
        """
        return self.condition(data)

    def __and__(self, other: TCondition) -> Condition:
        """
        Logical and of a condition and an object of type `TCondition`

        Parameters:
            other: TCondition

        """

        def new_condition(data: DataDict):
            cond = unify_condition(other, data)

            return self(data) & cond

        return Condition(new_condition)


TCondition = Union["_State", np.ndarray, Condition]


def unify_condition(condition: TCondition, data: DataDict) -> np.ndarray:
    """
    Convenience function to convert a condition of type `TCondition` to array

    Parameters:
        condition: TCondition
        data: DataDict

    Returns:
        np.ndarray
    """
    if isinstance(condition, (_State, Condition)):
        # Evaluate on data to get condition array
        cond = condition(data)
    elif isinstance(condition, np.ndarray):
        cond = condition
    elif condition is None:
        cond = np.ones(data.field_len, dtype=np.bool)
    else:
        raise ValueError("Unsupported type: ", type(condition))
    return cond


class ConditionalMixin(object):
    """Mixin class for storing conditions"""

    def __init__(self, condition: TCondition, *args, **kwargs):
        self._condition = condition

    def unify_condition(self, data: DataDict):
        """
        Wrapper for `unify_condition`

        Calls `unify_condition` with the stored condition
        """
        return unify_condition(self._condition, data)


class _State(object, metaclass=abc.ABCMeta):
    """
    Metaclass for States

    Parameters:
        state_getter: Callable[[np.ndarray], np.ndarray]
            A callable that takes an array as single argument and returns
            an boolean array that encodes which rows are in this state
        state_getter: Callable[[np.ndarray], np.ndarray]
            A callable that takes an array as single argument and returns
            an array that encodes the state value of each row
        name: str
            The state name
        data_field: str
            The data field name which stores this state
        state_change:  Callable[[DataDict, np.ndarray, TCondition], None]
            A callable that changes the state in the `DataDict` based on a
            TCondition. The callable takes a DataDict as first argument,
            a numpy.ndarray storing the target states as second, and a
            TCondition as third argument

    """

    def __init__(
        self,
        state_getter: Callable,
        state_value_getter: Callable,
        name: str,
        data_field: str,
        state_change: Callable,
        *args,
        **kwargs,
    ):

        self._state_getter = state_getter
        self._state_value_getter = state_value_getter
        self._name = name
        self._state_change = state_change
        self._data_field = data_field

    def __call__(self, data: DataDict) -> np.ndarray:
        """
        Returns the state

        Parameters:
            data: DataDict

        Returns:
            np.ndarray
        """
        return self._state_getter(data[self._data_field])

    def get_state_value(self, data: DataDict) -> np.ndarray:
        """Returns the state values"""
        return self._state_value_getter(data[self._data_field])

    def __invert__(self) -> _State:
        """
        Return an inverted state

        Calls the state_getter of the original state and inverts
        the resulting numpy array

        """

        def inverted_condition(arr: np.ndarray):
            return ~(self._state_getter(arr))

        return type(self)(
            inverted_condition,
            self._state_value_getter,
            "inverted_" + self.name,
            self._data_field,
            self._state_change,
        )

    def change_state(
        self, data: DataDict, state: np.ndarray, condition: TCondition = None,
    ) -> None:
        """
        Changes the state in the DataDict

        Parameters:
            data: DataDict
            state: np.ndarray
                The target state values
            condition: Optional[TCondition]
        """

        self_cond = self(data)
        cond = unify_condition(condition, data)
        self._state_change(data, state, cond & self_cond)

    @property
    def name(self):
        return self._name


class BooleanState(_State):
    """
    Specialization for boolean states.
    """

    @classmethod
    def from_boolean(cls, name: str) -> BooleanState:
        """
        Factory method for creating a state from a boolean field
        in a DataDict. The name of the state corresponds to the data field name
        in the DataDict.

        Parameters:
            name: str
        """

        def get_state(arr: np.ndarray):
            return arr

        def state_change(
            data: DataDict, state: np.ndarray, condition: np.ndarray
        ):

            # TODO: maybe offload application of condition to state here?
            data[name][condition] = state

        return cls(get_state, get_state, name, name, state_change)


class FloatState(_State):
    """
    Specialization for a float state
    """

    @classmethod
    def from_timer(cls, name: str) -> FloatState:
        """
        Factory method for creating a state from a timer field
        in a DataDict.  The name of the state corresponds to the data field
        name in the DataDict.

        Parameters:
            name: str
        """

        def get_state(arr: np.ndarray):
            # State is active when field is > 0
            return arr > 0

        def get_state_value(arr: np.ndarray):
            return arr

        def state_change(data: DataDict, state: np.ndarray, condition):
            data[name][condition] = state

        return cls(get_state, get_state_value, name, name, state_change)

    @classmethod
    def from_counter(cls, name: str) -> FloatState:
        """
        Factory method for creating a state from a counter field
        in a DataDict.  The name of the state corresponds to the data field
        name in the DataDict.

        Parameters:
            name: str
        """

        def get_state(arr: np.ndarray):
            # State is active when field is > -np.inf
            return arr > -np.inf

        def get_state_value(arr: np.ndarray):
            return arr

        def state_change(data: DataDict, state: np.ndarray, condition):
            data[name][condition] = state

        return cls(get_state, get_state_value, name, name, state_change)


def log_call(func):
    """
    Convenience function for logging

    When `DEBUG` is set to true, log the difference of the
    DataDict after each transition
    """
    if DEBUG:

        @functools.wraps(func)
        def log_wrapper(self, data):
            _log.debug("Performing %s", self.name)
            df_before = pd.DataFrame(data, copy=True)
            retval = func(self, data)
            df_after = pd.DataFrame(data, copy=True)

            diff = df_before.astype("float") - df_after.astype("float")

            diff_rows = diff.loc[diff.any(axis=1), :]
            diff_cols = diff_rows.loc[:, diff_rows.any(axis=0)]

            df_after = df_after.loc[diff.any(axis=1), :]
            df_after = df_after.loc[:, diff_rows.any(axis=0)]
            _log.debug("Dataframe diff: %s", diff_cols)
            _log.debug("Dataframe now: %s", df_after)

            return retval

        return log_wrapper
    else:
        return func


class _Transition(object, metaclass=abc.ABCMeta):
    """
    Metaclass for Transitions.

    Subclasses have to implement a `__call__` method that performs the
    transition.

    Parameters:
        name: str
    """

    def __init__(self, name: str, *args, **kwargs):
        self._name = name

    @abc.abstractmethod
    def __call__(self, data: DataDict) -> None:
        pass

    @property
    def name(self) -> str:
        return self._name


class Transition(_Transition):
    def __init__(
        self, name: str, state_a: _State, state_b: _State, *args, **kwargs
    ):

        super().__init__(name, *args, **kwargs)
        self._state_a = state_a
        self._state_b = state_b

    @log_call
    def __call__(self, data: DataDict):
        """
        Perform the transition.

        All rows in data which where previusly in state A are transitioned
        to state B.

        Parameters:
            data: DataDict
        """

        # Invert state B to select all rows which are _not_ in state B
        # Use state A as condition so that only rows are activated which
        # where in state A

        (~self._state_b).change_state(data, True, self._state_a(data))
        self._state_a.change_state(data, False)


class ChangeStatesConditionalTransition(_Transition, ConditionalMixin):
    """
    Change a state where external condition is true

    Parameters:
        name: str
        state_a: Union[_State, Tuple[_State, bool]]
            State to change. Can either be a `_State`, in which case the state
            will be set to true or a Tuple[_State, bool], where the second item
            is the value the state should be set to.

    """

    _states_a: List[_State]
    _states_a_vals: List[bool]

    def __init__(
        self,
        name: str,
        states_a: Union[
            Union[_State, Tuple[_State, bool]],
            List[Union[_State, Tuple[_State, bool]]],
        ],
        condition: TCondition,
        *args,
        **kwargs,
    ):
        _Transition.__init__(self, name, *args, **kwargs)
        ConditionalMixin.__init__(self, condition, *args, **kwargs)

        if not isinstance(states_a, list):
            states_a = [states_a]

        self._states_a = []
        self._states_a_vals = []

        for state in states_a:
            if isinstance(state, tuple):
                self._states_a.append(state[0])
                self._states_a_vals.append(state[1])
            else:
                self._states_a.append(state)
                self._states_a_vals.append(True)

    @log_call
    def __call__(self, data: DataDict):
        cond = self.unify_condition(data)

        for state, val in zip(self._states_a, self._states_a_vals):
            state.change_state(data, val, cond)

        return cond


class ConditionalTransition(_Transition, ConditionalMixin):
    """
    Perform a transition from state_a to state_b where an external condition
    is true

    Parameters:
        name: str
        state_a: _State
        state_b: _State
        condition: TCondition
    """

    def __init__(
        self,
        name: str,
        state_a: _State,
        state_b: _State,
        condition: TCondition,
        *args,
        **kwargs,
    ):

        _Transition.__init__(self, name, *args, **kwargs)
        ConditionalMixin.__init__(self, condition, *args, **kwargs)
        self._state_a = state_a
        self._state_b = state_b

    @log_call
    def __call__(self, data: DataDict):

        cond = self.unify_condition(data)

        (~self._state_b).change_state(data, True, cond & self._state_a(data))
        self._state_a.change_state(data, False, cond)

        return cond


class DecreaseTimerTransition(_Transition, ConditionalMixin):
    """
    Decrease the value of a FloatState by one

    Parameters:
        name: str
        state_a: FloatState
        condition: Optional[TCondition]
    """

    def __init__(
        self,
        name: str,
        state_a: FloatState,
        condition: TCondition = None,
        *args,
        **kwargs,
    ):
        _Transition.__init__(self, name, *args, **kwargs)
        ConditionalMixin.__init__(self, condition, *args, **kwargs)
        self._state_a = state_a

    @log_call
    def __call__(self, data: DataDict):

        cond = unify_condition(self._condition, data)
        state_condition = self._state_a(data)

        # Current state value
        cur_state = self._state_a.get_state_value(data)[cond & state_condition]
        self._state_a.change_state(data, cur_state - 1, cond)


class IncreaseTimerTransition(_Transition, ConditionalMixin):
    """
    Increase the value of a FloatState by one

    Parameters:
        name: str
        state_a: FloatState
        condition: Optional[TCondition]
    """

    def __init__(
        self,
        name: str,
        state_a: FloatState,
        condition: TCondition = None,
        *args,
        **kwargs,
    ):
        _Transition.__init__(self, name, *args, **kwargs)
        ConditionalMixin.__init__(self, condition, *args, **kwargs)
        self._state_a = state_a

    @log_call
    def __call__(self, data: DataDict):
        cond = unify_condition(self._condition, data)
        state_condition = self._state_a(data)

        # Current state value
        cur_state = self._state_a.get_state_value(data)[cond & state_condition]
        self._state_a.change_state(data, cur_state + 1, cond)


class InitializeTimerTransition(_Transition, ConditionalMixin):
    """
    Initialize a timer state to values drawn from a PDF

    Parameters:
        name: str
        state_a: FloatState
        initialization_pdf: PDF
        condition: Optional[TCondition]
    """

    def __init__(
        self,
        name: str,
        state_a: FloatState,
        initialization_pdf: PDF,
        condition: TCondition = None,
        *args,
        **kwargs,
    ):

        _Transition.__init__(self, name, *args, **kwargs)
        ConditionalMixin.__init__(self, condition)
        self._state_a = state_a
        self._initialization_pdf = initialization_pdf

    @log_call
    def __call__(self, data: DataDict):

        cond = self.unify_condition(data)

        # Rows which are currently 0
        zero_rows = (~self._state_a(data)) & cond
        num_zero_rows = zero_rows.sum(axis=0)

        initial_vals = self._initialization_pdf.rvs(num_zero_rows)
        (~self._state_a).change_state(data, initial_vals, cond)


class InitializeCounterTransition(_Transition, ConditionalMixin):
    """
    Initialize a counter state

    Parameters:
        name: str
        state_a: FloatState
        start: int
        condition: Optional[TCondition]
    """

    def __init__(
        self,
        name: str,
        state_a: FloatState,
        start: int = 0,
        condition: TCondition = None,
        *args,
        **kwargs,
    ):

        _Transition.__init__(self, name, *args, **kwargs)
        ConditionalMixin.__init__(self, condition)
        self._state_a = state_a
        self._start = start

    @log_call
    def __call__(self, data: DataDict):

        cond = self.unify_condition(data)

        initial_vals = self._start  # Initializes counter at 1
        (~self._state_a).change_state(data, initial_vals, cond)


class MultiStateConditionalTransition(_Transition, ConditionalMixin):
    """
    Perform a transition from state_a to multiple other states

    Parameters:
        name: str
        state_a:  Union[_State, Tuple[_State, bool]]
            State to change. Can either be a `_State`, in which case the state
            will be set to true or a Tuple[_State, bool], where the second item
            is the value the state should be set to.
        states_b: List[Union[_State, Tuple[_State, bool]]]
            List of states to change. Can either be a `_State`, in which case
                the state will be set to true or a Tuple[_State, bool], where
                the second item is the value the state should be set to.
    """

    _states_b: List[_State]
    _states_b_vals: List[bool]

    def __init__(
        self,
        name: str,
        state_a: Union[_State, Tuple[_State, bool]],
        states_b: List[Union[_State, Tuple[_State, bool]]],
        condition: TCondition,
        *args,
        **kwargs,
    ):

        _Transition.__init__(self, name, *args, **kwargs)
        ConditionalMixin.__init__(self, condition, *args, **kwargs)

        if isinstance(state_a, tuple):
            self._state_a = state_a[0]
            self._state_a_val = state_a[1]
        else:
            self._state_a = state_a
            self._state_a_val = False

        self._states_b = []
        self._states_b_vals = []
        for state in states_b:
            if isinstance(state, tuple):
                self._states_b.append(state[0])
                self._states_b_vals.append(state[1])
            else:
                self._states_b.append(state)
                self._states_b_vals.append(True)

    @log_call
    def __call__(self, data: DataDict):

        cond = self.unify_condition(data)

        is_in_state_a = self._state_a(data)
        for state, val in zip(self._states_b, self._states_b_vals):
            (~state).change_state(data, val, cond & is_in_state_a)
        self._state_a.change_state(data, self._state_a_val, cond)

        return cond


class StatCollector(object, metaclass=abc.ABCMeta):
    """
    Convenience class for collecting statistics

    Parameters:
        data_fields: List[str]
            List of data field names to track
    """

    _statistics: Dict[str, List[float]]

    def __init__(self, data_fields: List[str]):
        self._data_fields = data_fields
        self._statistics = defaultdict(list)

    def __call__(self, data: DataDict):
        for field in self._data_fields:
            self._statistics[field].append(data[field].sum())

    @property
    def statistics(self):
        return self._statistics


class StateMachine(object, metaclass=abc.ABCMeta):
    """
    Base class for state machines

    Subclasses have to implement the `transitions` and `state` properties.

    Parameters:
        data: Union[pd.DataFrame, DataDict]
            Can be either a DataFrame of `DataDict`
        stat_collection: Optional[StatCollector]
            Stat collector object
    """

    def __init__(
        self,
        data: Union[pd.DataFrame, DataDict],
        stat_collector: Optional[StatCollector],
        *args,
        **kwargs,
    ):
        if isinstance(data, pd.DataFrame):
            self._data = DataDict(
                {key: data[key].values for key in data.columns}
            )
        else:
            self._data = data
        self._stat_collector = stat_collector
        if config["general"]["trace spread"]:
            _log.debug("Tracing the population")
            self._trace_contacts = []
            self._trace_infection = []

    @property
    @abc.abstractmethod
    def transitions(self) -> List[_Transition]:
        pass

    @property
    @abc.abstractmethod
    def states(self) -> List[_State]:
        pass

    def tick(self) -> None:
        """
        Perform all transitions
        """
        for transition in self.transitions:
            transition(self._data)
        if self._stat_collector is not None:
            self._stat_collector(self._data)

    @property
    def statistics(self):
        return self._stat_collector.statistics


class ContagionStateMachine(StateMachine):
    """
    Contagion state machine

    Parameters:
        data: Union[pd.DataFrame, DataDict]
        stat_collector: Optional[StatCollector]
        interactions: sparse.spmatrix
        infection: Infection
        intensity_pdf: PDF,
        rstate: np.random.RandomState
    """

    _states: Dict[str, _State]
    _statistics: Dict[str, List[float]]

    def __init__(
        self,
        data: Union[pd.DataFrame, DataDict],
        stat_collector: Optional[StatCollector],
        population: Population,
        infection: Infection,
        measures: Measures,
        *args,
        **kwargs,
    ):
        super().__init__(data, stat_collector, *args, **kwargs)

        self._population = population
        self._rstate = config["runtime"]["random state"]
        self._infection = infection
        self._statistics = defaultdict(list)
        self._measures = measures

        # Boolean states
        boolean_state_names = [
            "is_infected",
            "is_new_infected",
            "is_latent",
            "is_new_latent",
            "will_have_symptoms",
            "will_have_symptoms_new",
            "is_symptomatic",
            "is_infectious",
            "is_new_infectious",
            "is_hospitalized",
            "is_new_hospitalized",
            "will_be_hospitalized",
            "will_be_hospitalized_new",
            "is_dead",
            "is_removed",
            "is_quarantined",
            "is_new_quarantined",
            "is_tracked",
            "is_recovering",
            "is_new_recovering",
            "is_recovered",
            "will_die",
            "will_die_new",
            "will_be_tested",
            "will_be_tested_new",
            "is_tested",
            "is_new_tested",
            "will_test_negative",
            "will_test_negative_new",
        ]

        boolean_states = {
            name: BooleanState.from_boolean(name)
            for name in boolean_state_names
        }

        # Timer states
        timer_state_names = [
            "latent_duration",
            "time_until_symptoms",
            "infectious_duration",
            "hospitalization_duration",
            "recovery_time",
            "time_until_hospitalization",
            "time_until_death",
            "quarantine_duration",
            "time_until_test",
            "time_until_test_result",
        ]

        timer_states = {
            name: FloatState.from_timer(name) for name in timer_state_names
        }

        # Counter states
        counter_state_names = [
            "time_since_infectious",
            "time_since_quarantine",
        ]

        counter_states = {
            name: FloatState.from_counter(name) for name in counter_state_names
        }

        self._states = {}
        self._states.update(boolean_states)
        self._states.update(timer_states)
        self._states.update(counter_states)

        # Condition that stores the new infections from this tick
        infected_condition = (
                Condition(self.__get_new_infections) &
                Condition.from_state(
                    ~boolean_states["is_removed"]) &
                Condition.from_state(
                    ~boolean_states["is_quarantined"])
                )

        # Symptomatic
        will_have_symptoms_cond = Condition(self.__will_have_symptoms)

        # Condition that stores people who will be hostpialized
        will_be_hospitalized_cond = Condition(self.__will_be_hospitalized)

        # Condition that stores people who will die
        will_die_cond = Condition(self.__will_die)

        hospit_cond = Condition.from_state(
            ~timer_states["time_until_hospitalization"]
        ) & Condition.from_state(~boolean_states["will_be_hospitalized_new"])

        infectious_cond = Condition.from_state(
            ~timer_states["latent_duration"]
        ) & Condition.from_state(~boolean_states["is_new_latent"])

        symptomatic_cond = Condition.from_state(
            ~timer_states["time_until_symptoms"]
        ) & Condition.from_state(~boolean_states["will_have_symptoms_new"])

        recovery_cond = Condition.from_state(
            ~timer_states["recovery_time"]
        ) & Condition.from_state(~boolean_states["is_new_recovering"])

        is_dead_cond = Condition.from_state(
            ~timer_states["time_until_death"]
        ) & Condition.from_state(~boolean_states["will_die_new"])

        # Only people who are not hospitalized undergo normal recovery

        normal_recovery_condition = (
            Condition.from_state(~(boolean_states["is_hospitalized"]))
            & Condition.from_state(~timer_states["infectious_duration"])
            & Condition.from_state(~boolean_states["is_new_infectious"])
        )

        hospit_recovery_condition = Condition.from_state(
            ~timer_states["hospitalization_duration"]
        ) & Condition.from_state(~boolean_states["is_new_hospitalized"])

        # Quarantine condition
        quarantine_condition = Condition(
            self.__will_be_quarantined
        ) & Condition.from_state(~(boolean_states["is_removed"]))

        will_be_tested_cond = Condition(self.__will_be_tested)

        is_tested_cond = Condition.from_state(
            ~timer_states["time_until_test"]
        ) & Condition.from_state(~boolean_states["will_be_tested_new"])

        # Test negative conditions
        will_test_negative_cond = Condition(self.__will_test_negative)

        tested_negative_cond = Condition.from_state(
            ~timer_states["time_until_test_result"]
        ) & Condition.from_state(~boolean_states["will_test_negative_new"])

        quarantine_recovered_condition = Condition.from_state(
            ~timer_states["quarantine_duration"]
        ) & Condition.from_state(~boolean_states["is_new_quarantined"])

        temp_states = [
            "is_new_latent",
            "is_new_infectious",
            "will_have_symptoms_new",
            "is_new_recovering",
            "will_be_hospitalized_new",
            "is_new_hospitalized",
            "will_die_new",
            "is_new_quarantined",
            "will_be_tested_new",
            "is_new_tested",
            "will_test_negative_new",
        ]

        # Timer name, tick when not in this state
        # state will be inverted
        timer_ticks = [
            (
                "latent_duration",
                "is_new_latent",
                self._infection.latent_duration,
            ),
            (
                "infectious_duration",
                "is_new_infectious",
                self._infection.infectious_duration,
            ),
            (
                "time_until_symptoms",
                "will_have_symptoms_new",
                self._infection.incubation_duration,
            ),
            (
                "recovery_time",
                "is_new_recovering",
                self._infection.recovery_time,
            ),
            (
                "time_until_hospitalization",
                "will_be_hospitalized_new",
                self._infection.time_until_hospitalization,
            ),
            (
                "hospitalization_duration",
                "is_new_hospitalized",
                self._infection.hospitalization_duration,
            ),
            (
                "time_until_death",
                "will_die_new",
                self._infection.time_incubation_death,
            ),
            (
                "quarantine_duration",
                "is_new_quarantined",
                self._measures.quarantine_duration,
            ),
            (
                "time_until_test",
                "will_be_tested_new",
                self._measures.time_until_test,
            ),
            (
                "time_until_test_result",
                "will_test_negative_new",
                self._measures.time_until_test_result,
            ),
        ]

        # Counter name, tick when not in this state
        counter_ticks = [
            ("time_since_infectious", "is_new_infectious"),
            ("time_since_quarantine", "is_new_quarantined"),
        ]

        # Transitions
        self._transitions = [
            # Healthy - latent
            # Transition from not-infected to:
            #   - is_latent
            #   - is_new_latent
            #   - is_infected
            # if the is infectable condition is true
            MultiStateConditionalTransition(
                "healthy_latent",
                ~boolean_states["is_infected"],
                [
                    boolean_states["is_latent"],
                    boolean_states["is_new_latent"],
                    boolean_states["is_infected"],
                ],
                infected_condition,
            ),
            # When latent time is over, people become infectious
            MultiStateConditionalTransition(
                "latent_infectious",
                boolean_states["is_latent"],
                [
                    boolean_states["is_infectious"],
                    boolean_states["is_new_infectious"],
                ],
                infectious_cond,
            ),
            # Determine if ppl will develop symptoms
            ChangeStatesConditionalTransition(
                "will_have_symptoms",
                [
                    ~boolean_states["will_have_symptoms"],
                    ~boolean_states["will_have_symptoms_new"],
                ],
                will_have_symptoms_cond,
            ),
            # No symptoms - symptomatic
            ConditionalTransition(
                "no_symptoms_symptomatic",
                boolean_states["will_have_symptoms"],
                boolean_states["is_symptomatic"],
                symptomatic_cond,
            ),
            # infectious - recovering
            # Transition from is_infectious to:
            #   -is_recovering
            #   -is_new_recovering
            #   -is_removed
            # where the normal_recovery_condition is True
            MultiStateConditionalTransition(
                "infectious_recovering",
                boolean_states["is_infectious"],
                [
                    boolean_states["is_recovering"],
                    boolean_states["is_new_recovering"],
                    boolean_states["is_removed"],
                    (~boolean_states["is_symptomatic"], False),
                    (~boolean_states["will_have_symptoms"], False),
                    (~counter_states["time_since_infectious"], -np.inf),
                ],
                normal_recovery_condition,
            ),
            # recovering - recovered
            # Transition from is_recovering to:
            #   -is_recovered
            #   -not is_infected
            # where the recovery_time timer is <= 0
            MultiStateConditionalTransition(
                "recovering_recovered",
                boolean_states["is_recovering"],
                [
                    boolean_states["is_recovered"],
                    (~boolean_states["is_infected"], False),
                ],
                recovery_cond,
            ),
            # Activate will_be_hospitalized and will_be_hospitalized_new if the
            # will_be_hospitalized_cond condition is true.
            ChangeStatesConditionalTransition(
                "will_be_hospitalized",
                [
                    ~boolean_states["will_be_hospitalized"],
                    ~boolean_states["will_be_hospitalized_new"],
                ],
                will_be_hospitalized_cond,
            ),
            # will_be_hospitalized - hospitalized
            # Transition from will_be_hospitalized to:
            #   -is_hospitalized
            #   -is_new_hospitalized
            #   -is_removed
            #   -not is_recovering
            # where the time_until_hospitalization timer is <= 0
            MultiStateConditionalTransition(
                "will_be_hospitalized_hospitalized",
                boolean_states["will_be_hospitalized"],
                [
                    boolean_states["is_hospitalized"],
                    boolean_states["is_new_hospitalized"],
                    boolean_states["is_removed"],
                    (~boolean_states["is_quarantined"], False),
                ],
                hospit_cond,
            ),
            MultiStateConditionalTransition(
                "hospitalized_recovered",
                boolean_states["is_hospitalized"],
                [
                    boolean_states["is_recovered"],
                    (~boolean_states["is_infected"], False),
                    (~boolean_states["is_symptomatic"], False),
                    (~boolean_states["will_have_symptoms"], False),
                ],
                hospit_recovery_condition,
            ),
            # Activate will_die and will_die_new if the
            # will_die_cond condition is true.
            ChangeStatesConditionalTransition(
                "will_die",
                [~boolean_states["will_die"], ~boolean_states["will_die_new"]],
                will_die_cond,
            ),
            # will_die - is_dead
            # Transition from will_die to:
            #   -is_dead
            #   -is_removed
            #   -not is_infected
            #   -not is_hospitalized
            #   -not is_new_hospitalized
            # where the time_until_death timer is <= 0
            MultiStateConditionalTransition(
                "will_die_is_dead",
                boolean_states["will_die"],
                [
                    boolean_states["is_dead"],
                    boolean_states["is_removed"],
                    (~boolean_states["is_infectious"], False),
                    (~boolean_states["is_infected"], False),
                    (~boolean_states["is_hospitalized"], False),
                    (~boolean_states["is_new_hospitalized"], False),
                    (~boolean_states["is_symptomatic"], False),
                    (~boolean_states["will_have_symptoms"], False),
                ],
                is_dead_cond,
            ),
            # Susceptible - Quarantine
            # transition if:
            #  - is_infected
            #  - is_tracked
            MultiStateConditionalTransition(
                "is_quarantined",
                ~boolean_states["is_quarantined"],
                [
                    boolean_states["is_quarantined"],
                    boolean_states["is_new_quarantined"],
                ],
                quarantine_condition,
            ),
            ChangeStatesConditionalTransition(
                "will_be_tested",
                [
                    ~boolean_states["will_be_tested"],
                    ~boolean_states["will_be_tested_new"],
                ],
                will_be_tested_cond,
            ),
            # will_be_tested -> tested
            MultiStateConditionalTransition(
                "will_be_tested_tested",
                boolean_states["will_be_tested"],
                [
                    boolean_states["is_tested"],
                    boolean_states["is_new_tested"],
                ],
                is_tested_cond,
            ),
            ChangeStatesConditionalTransition(
                "will_test_negative",
                [
                    ~boolean_states["will_test_negative"],
                    ~boolean_states["will_test_negative_new"],
                ],
                will_test_negative_cond,
            ),
            MultiStateConditionalTransition(
                "tested_negative",
                boolean_states["will_test_negative"],
                [
                    (~boolean_states["is_tested"], False),
                    (~boolean_states["is_removed"], False),
                    (~boolean_states["is_quarantined"], False),
                    (~counter_states["time_since_quarantine"], -np.inf),
                ],
                tested_negative_cond,
            ),
            # TODO: Does coming out of qurantine mean that you are healed?
            # Go out of quarantine
<<<<<<< HEAD
            MultiStateConditionalTransition(
                "quarantine_recovered",
                boolean_states["is_quarantined"],
                [
                    (~boolean_states["is_infected"], False),
                    boolean_states["is_recovered"],
                    (~boolean_states["is_symptomatic"], False),
                    (~boolean_states["is_infectious"], False),
                    (~boolean_states["will_be_hospitalized"], False),
                    (~boolean_states["will_have_symptoms"], False),
                    (~counter_states["time_since_quarantine"], -np.inf),
                ],
                quarantine_recovered_condition,
=======
            ChangeStatesConditionalTransition(
                "quarantined_free",
                (boolean_states["is_quarantined"], False),
                free_condition,
>>>>>>> 9a3a3419
            ),
        ]

        for (state, dont_tick_when, init_func) in timer_ticks:
            self._transitions.append(
                InitializeTimerTransition(
                    "init_{}".format(state),
                    timer_states[state],
                    init_func,
                    boolean_states[dont_tick_when],
                )
            )
            self._transitions.append(
                DecreaseTimerTransition(
                    "decrease_{}".format(state),
                    timer_states[state],
                    ~(boolean_states[dont_tick_when]),
                )
            )

        for (state, dont_tick_when) in counter_ticks:
            self._transitions.append(
                InitializeCounterTransition(
                    "init_{}".format(state),
                    counter_states[state],
                    1,
                    boolean_states[dont_tick_when],
                )
            )
            self._transitions.append(
                IncreaseTimerTransition(
                    "increase_{}".format(state),
                    counter_states[state],
                    ~(boolean_states[dont_tick_when]),
                )
            )

        # Deactivate temp states
        for state in temp_states:
            self._transitions.append(
                ChangeStatesConditionalTransition(
                    "deactivate_{}".format(state),
                    (boolean_states[state], False),
                    None,
                )
            )

    @property
    def trace_contacts(self):
        return self._trace_contacts

    @property
    def trace_infection(self):
        return self._trace_infection

    @property
    def transitions(self):
        return self._transitions

    @property
    def states(self):
        return self._states

    def __get_new_infections(self, data: DataDict) -> np.ndarray:

<<<<<<< HEAD
        infectious_mask = self.states["is_infectious"](data) & ~self.states[
            "is_new_infectious"
        ](data)
=======
        infectious_mask = (
            self.states["is_infectious"](data) 
            )
>>>>>>> 9a3a3419

        if infectious_mask.sum() == 0:
            return np.zeros_like(infectious_mask, dtype=np.bool)

        # Only infectious non removed, non-quarantined can infect others
        removed_mask = self.states["is_removed"](data) 
        quarantined_mask = self.states["is_quarantined"](data)
        infectious_mask = infectious_mask & (~removed_mask) & (~quarantined_mask)
        infectious_indices = np.nonzero(infectious_mask)[0]

        healthy_mask = ~self.states["is_infected"](data)
        is_infectable = healthy_mask & (~removed_mask) & (~quarantined_mask)
        is_infectable_indices = np.nonzero(is_infectable)[0]

        if len(is_infectable_indices) == 0:
            return np.zeros_like(infectious_mask, dtype=np.bool)

        # NOTE: This is ~2times slower
        (
            contact_cols,
            contact_strengths,
            contact_rows,
        ) = self._population.get_contacts(
            infectious_indices, is_infectable_indices, return_rows=True
        )
        # contacted_mask = np.zeros_like(infectious_mask)
        # contacted_mask[contact_cols] = True

        # Based on the contact rate, sample a poisson rvs
        # for the number of interactions per timestep.
        # A contact is sucessful if the rv is > 1, ie.
        # more than one contact per timestep
        successful_contacts_mask = self._rstate.poisson(contact_strengths) >= 1

        # check if the successful contacts are quarantined

        # we are just interested in the columns, ie. only the
        # ids of the people contacted by the infected.
        # Note, that contacted ids can appear multiple times
        # if a person is successfully contacted by multiple people.
        successful_contacts_indices = contact_cols[successful_contacts_mask]
        successful_contactee_indices = contact_rows[successful_contacts_mask]

        # Calculate infection probability for all contacts
        # The duration of each infection
        infectious_dur = data["time_since_infectious"][
            successful_contactee_indices
        ]

        infection_prob = self._infection.pdf_infection_prob.pdf(infectious_dur)

        # An infection is successful if the bernoulli outcome
        # based on the infection probability is 1

        newly_infected_mask = self._rstate.binomial(1, infection_prob)
        newly_infected_mask = np.asarray(newly_infected_mask, bool)
        # Get the indices for the newly infected
        newly_infected_indices = successful_contacts_indices[
            newly_infected_mask
        ]

        # TODO: Add this as a state not seperate list
        if config["general"]["trace spread"]:
            self._trace_contacts.append(
                np.dstack(
                    (
                        successful_contactee_indices,
                        successful_contacts_indices,
                    )
                )
            )
        num_succesful_contacts = len(successful_contacts_indices)
        self._statistics["contacts"].append(num_succesful_contacts)

        if config["general"]["trace spread"]:

            newly_infectee_indices = successful_contactee_indices[
                newly_infected_mask
            ]

            self._trace_infection.append(
                np.dstack((newly_infectee_indices, newly_infected_indices))
            )

        # There might be multiple successfull infections per person
        # from different infected people
        newly_infected_indices = np.unique(newly_infected_indices)
        cond = np.zeros_like(infectious_mask, dtype=np.bool)
        cond[newly_infected_indices] = True

        return cond

    def __will_be_hospitalized(self, data: DataDict) -> np.ndarray:
        new_indices = np.nonzero(self.states["will_have_symptoms_new"](data))[
            0
        ]
        if len(new_indices) == 0:
            return np.zeros(data.field_len, dtype=np.bool)

        num_new = len(new_indices)
        will_be_hospitalized_prob = self._infection.hospitalization_prob.rvs(
            num_new
        )

        # roll the dice
        will_be_hospitalized = (
            self._rstate.binomial(1, will_be_hospitalized_prob, size=num_new)
            == 1
        )

        will_be_hospitalized_indices = new_indices[will_be_hospitalized]

        cond = np.zeros(data.field_len, dtype=np.bool)
        cond[will_be_hospitalized_indices] = True

        return cond

    def __will_die(self, data: DataDict) -> np.ndarray:
        new_hosp_indices = np.nonzero(
            self.states["is_new_hospitalized"](data)
        )[0]
        if len(new_hosp_indices) == 0:
            return np.zeros(data.field_len, dtype=np.bool)

        num_new_incub = len(new_hosp_indices)
        will_die_prob = self._infection.death_prob.rvs(num_new_incub)

        # roll the dice
        will_die = (
            self._rstate.binomial(1, will_die_prob, size=num_new_incub) == 1
        )

        will_die_indices = new_hosp_indices[will_die]
        cond = np.zeros(data.field_len, dtype=np.bool)
        cond[will_die_indices] = True

        return cond

    def __will_have_symptoms(self, data: DataDict) -> np.ndarray:

        new_infec = data["is_new_latent"]
        num_new_infec = new_infec.sum()
        new_infec_indices = new_infec.nonzero()[0]
        symp_prob = self._infection.will_have_symptoms_prob.rvs(num_new_infec)

        will_have_symp = (
            self._rstate.binomial(1, symp_prob, size=num_new_infec) == 1
        )

        will_have_symp_indices = new_infec_indices[will_have_symp]
        cond = np.zeros(data.field_len, dtype=np.bool)
        cond[will_have_symp_indices] = True

        return cond

    def __will_be_quarantined(self, data: DataDict) -> np.ndarray:
        # If you are tracked and infected you will be quarantined
        infected_mask = self.states["is_symptomatic"](data)

        if self._measures.tracked is not None:
            tracked_mask = self.states["is_tracked"](data)
        else:
            tracked_mask = np.zeros_like(infected_mask, dtype=np.bool)

        tracked_infected_mask = infected_mask & tracked_mask
        if not np.any(tracked_infected_mask):
            return tracked_infected_mask

        tracked_infected_indices = np.nonzero(tracked_infected_mask)[0]

        backtrack_length = self._measures.backtrack_length
        if backtrack_length == 0:
            return tracked_infected_mask

        # Get contact history
        con_history = self.trace_contacts
        len_history = len(con_history)

        if len_history < backtrack_length:
            backtrack_length = len_history

        if backtrack_length == 0:
            return tracked_infected_mask

        con_history = np.squeeze(np.hstack(con_history[-backtrack_length:]))

        if con_history.size == 0:
            return tracked_infected_mask

        # Only check contacts of tracked infected people
        if len(con_history) > 2:
            # Get history of tracked
            contacted_indices = []
            for tracked_id in tracked_infected_indices:
                hist_id = np.nonzero(con_history[:, 0])[0]
                contacted_indices.append(con_history[hist_id, 1])

            contacted_indices = np.unique(np.concatenate(contacted_indices))
        else:
            contacted_indices = np.unique(con_history)

        if contacted_indices.size == 0:
            return tracked_infected_mask

        contacted_mask = np.zeros_like(infected_mask, dtype=np.bool)
        contacted_mask[contacted_indices] = True
        contacted_mask[~tracked_mask] = False

        if self._measures.is_SOT_active:

            is_contactable = tracked_mask
            is_contactable_indices = np.nonzero(is_contactable)[0]

            SOT_contacts_mask = np.zeros_like(infected_mask, dtype=np.bool)
            if len(is_contactable_indices) > 0:
                for i in range(backtrack_length):

                    (
                        contact_cols,
                        contact_strengths,
                    ) = self._population.get_contacts(
                        contacted_indices,
                        is_contactable_indices,
                        return_rows=False,
                    )

                    successful_contacts_mask = (
                        self._rstate.poisson(contact_strengths) >= 1
                    )

                    successful_contacts_indices = contact_cols[
                        successful_contacts_mask
                    ]

                    if len(successful_contacts_indices) > 0:
                        SOT_contacts_mask[successful_contacts_indices] = True

            contacted_mask = np.logical_or(contacted_mask, SOT_contacts_mask)

        cond = np.logical_or(tracked_infected_mask, contacted_mask)

        return cond

    def __will_be_tested(self, data: DataDict) -> np.ndarray:
        new_quarantined = data["is_new_quarantined"]
        num_new_quarantined = new_quarantined.sum()
        new_quarantined_indices = new_quarantined.nonzero()[0]

        will_be_tested = np.ones(num_new_quarantined, dtype=np.bool)

        will_be_tested_indices = new_quarantined_indices[will_be_tested]
        cond = np.zeros(data.field_len, dtype=np.bool)
        cond[will_be_tested_indices] = True

        return cond

    def __will_test_negative(self, data: DataDict) -> np.ndarray:

        new_test_mask = self.states["is_new_tested"](data)

        infectious_mask = self.states["is_infectious"](data) & ~self.states[
            "is_new_infectious"
        ](data)

        non_testable_mask = ~self.states["is_infectious"](data)
        always_negative_mask = new_test_mask & non_testable_mask
        always_negative_indices = np.nonzero(always_negative_mask)[0]

        cond = np.zeros(data.field_len, dtype=np.bool)
        cond[always_negative_indices] = True

        infectious_to_test_mask = new_test_mask & infectious_mask
        if not np.any(infectious_to_test_mask):
            return cond

        infectious_to_test_indices = np.nonzero(infectious_to_test_mask)[0]
        infectious_dur = data["time_since_infectious"][
            infectious_to_test_indices
        ]
        correct_test_prob = self._measures.test_efficiency(infectious_dur)
        positive_test_mask = self._rstate.binomial(1, correct_test_prob)
        positive_test_mask = np.asarray(positive_test_mask, np.bool)
        false_negative_indices = infectious_to_test_indices[
            ~positive_test_mask
        ]
        cond[false_negative_indices] = True

        return cond<|MERGE_RESOLUTION|>--- conflicted
+++ resolved
@@ -904,12 +904,10 @@
 
         # Condition that stores the new infections from this tick
         infected_condition = (
-                Condition(self.__get_new_infections) &
-                Condition.from_state(
-                    ~boolean_states["is_removed"]) &
-                Condition.from_state(
-                    ~boolean_states["is_quarantined"])
-                )
+            Condition(self.__get_new_infections)
+            & Condition.from_state(~boolean_states["is_removed"])
+            & Condition.from_state(~boolean_states["is_quarantined"])
+        )
 
         # Symptomatic
         will_have_symptoms_cond = Condition(self.__will_have_symptoms)
@@ -1247,26 +1245,10 @@
             ),
             # TODO: Does coming out of qurantine mean that you are healed?
             # Go out of quarantine
-<<<<<<< HEAD
-            MultiStateConditionalTransition(
-                "quarantine_recovered",
-                boolean_states["is_quarantined"],
-                [
-                    (~boolean_states["is_infected"], False),
-                    boolean_states["is_recovered"],
-                    (~boolean_states["is_symptomatic"], False),
-                    (~boolean_states["is_infectious"], False),
-                    (~boolean_states["will_be_hospitalized"], False),
-                    (~boolean_states["will_have_symptoms"], False),
-                    (~counter_states["time_since_quarantine"], -np.inf),
-                ],
-                quarantine_recovered_condition,
-=======
             ChangeStatesConditionalTransition(
                 "quarantined_free",
                 (boolean_states["is_quarantined"], False),
                 free_condition,
->>>>>>> 9a3a3419
             ),
         ]
 
@@ -1332,23 +1314,17 @@
 
     def __get_new_infections(self, data: DataDict) -> np.ndarray:
 
-<<<<<<< HEAD
-        infectious_mask = self.states["is_infectious"](data) & ~self.states[
-            "is_new_infectious"
-        ](data)
-=======
-        infectious_mask = (
-            self.states["is_infectious"](data) 
-            )
->>>>>>> 9a3a3419
+        infectious_mask = self.states["is_infectious"](data)
 
         if infectious_mask.sum() == 0:
             return np.zeros_like(infectious_mask, dtype=np.bool)
 
         # Only infectious non removed, non-quarantined can infect others
-        removed_mask = self.states["is_removed"](data) 
+        removed_mask = self.states["is_removed"](data)
         quarantined_mask = self.states["is_quarantined"](data)
-        infectious_mask = infectious_mask & (~removed_mask) & (~quarantined_mask)
+        infectious_mask = (
+            infectious_mask & (~removed_mask) & (~quarantined_mask)
+        )
         infectious_indices = np.nonzero(infectious_mask)[0]
 
         healthy_mask = ~self.states["is_infected"](data)
