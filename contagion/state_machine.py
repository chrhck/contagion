--- conflicted
+++ resolved
@@ -1,9 +1,8 @@
-<<<<<<< HEAD
 # -*- coding: utf-8 -*-
 
 """
 Name: state_machine.py
-Authors: Christian Haack, Stephan Meighen-Berger
+Authors: Christian Haack, Stephan Meighen-Berger, Andrea Turcati
 Constructs the state machine
 """
 
@@ -316,6 +315,29 @@
 
         return cls(get_state, get_state_value, name, name, state_change)
 
+    @classmethod
+    def from_counter(cls, name: str) -> FloatState:
+        """
+        Factory method for creating a state from a counter field
+        in a DataDict.  The name of the state corresponds to the data field
+        name in the DataDict.
+
+        Parameters:
+            name: str
+        """
+
+        def get_state(arr: np.ndarray):
+            # State is active when field is > -np.inf
+            return arr > -np.inf
+
+        def get_state_value(arr: np.ndarray):
+            return arr
+
+        def state_change(data: DataDict, state: np.ndarray, condition):
+            data[name][condition] = state
+
+        return cls(get_state, get_state_value, name, name, state_change)
+
 
 def log_call(func):
     """
@@ -337,7 +359,11 @@
 
             diff_rows = diff.loc[diff.any(axis=1), :]
             diff_cols = diff_rows.loc[:, diff_rows.any(axis=0)]
+
+            df_after = df_after.loc[diff.any(axis=1), :]
+            df_after = df_after.loc[:, diff_rows.any(axis=0)]
             _log.debug("Dataframe diff: %s", diff_cols)
+            _log.debug("Dataframe now: %s", df_after)
 
             return retval
 
@@ -609,7 +635,7 @@
         self,
         name: str,
         state_a: FloatState,
-        start: int,
+        start: int = 0,
         condition: TCondition = None,
         *args,
         **kwargs,
@@ -618,13 +644,14 @@
         _Transition.__init__(self, name, *args, **kwargs)
         ConditionalMixin.__init__(self, condition)
         self._state_a = state_a
+        self._start = start
 
     @log_call
     def __call__(self, data: DataDict):
 
         cond = self.unify_condition(data)
 
-        initial_vals = 1  # Initializes counter at 1
+        initial_vals = self._start  # Initializes counter at 1
         (~self._state_a).change_state(data, initial_vals, cond)
 
 
@@ -789,1504 +816,6 @@
     def __init__(
         self,
         data: Union[pd.DataFrame, DataDict],
-        stat_colletor: Optional[StatCollector],
-        population: Population,
-        infection: Infection,
-        measures: Measures,
-        *args,
-        **kwargs,
-    ):
-        super().__init__(data, stat_colletor, *args, **kwargs)
-
-        self._population = population
-        self._rstate = config["runtime"]["random state"]
-        self._infection = infection
-        self._intensity_pdf = population.interaction_intensity
-        self._statistics = defaultdict(list)
-        self._measures = measures
-
-        # Boolean states
-        boolean_state_names = [
-            "is_infected",
-            "is_new_infected",
-            "is_dead",
-            "is_removed",
-            "is_infectious",
-            "is_new_infectious",
-            "is_latent",
-            "is_new_latent",
-            "is_hospitalized",
-            "is_new_hospitalized",
-            "is_recovering",
-            "is_new_recovering",
-            "is_incubation",
-            "is_new_incubation",
-            "is_recovered",
-            "will_be_hospitalized",
-            "will_be_hospitalized_new",
-            "will_die",
-            "will_die_new",
-            "can_infect",
-            "is_new_can_infect",
-            "is_quarantined",
-            "is_new_quarantined",
-            "is_tracked",
-            "is_symptomatic",
-        ]
-
-        boolean_states = {
-            name: BooleanState.from_boolean(name)
-            for name in boolean_state_names
-        }
-
-        # Timer states
-        timer_state_names = [
-            "incubation_duration",
-            "hospitalization_duration",
-            "recovery_time",
-            "time_until_hospitalization",
-            "infectious_duration",
-            "time_until_death",
-            "latent_duration",
-            "duration_of_can_infect",
-            "quarantine_duration",
-        ]
-
-        timer_states = {
-            name: FloatState.from_timer(name) for name in timer_state_names
-        }
-
-        self._states = {}
-        self._states.update(boolean_states)
-        self._states.update(timer_states)
-
-        # Condition that stores the new infections from this tick
-        infected_condition = Condition(self.__get_new_infections)
-
-        # Only people who are not removed are infectable
-        is_infectable = infected_condition & (~boolean_states["is_removed"])
-
-        # Symptomatic
-        is_symptomatic_cond = Condition(self.__is_symptomatic)
-
-        # Condition that stores people who will be hostpialized
-        will_be_hospitalized_cond = Condition(self.__will_be_hospitalized)
-
-        # Condition that stores people who will die
-        will_die_cond = Condition(self.__will_die)
-
-        # Only people who are not hospitalized undergo normal recovery
-
-        normal_recovery_condition = Condition.from_state(
-            ~(timer_states["infectious_duration"])
-        ) & Condition.from_state(~(boolean_states["is_hospitalized"]))
-
-        # Quarantine condition
-        quarantine_condition = Condition(self.__will_be_quarantined)
-
-        temp_states = [
-            "is_new_hospitalized",
-            "will_be_hospitalized_new",
-            "is_new_incubation",
-            "is_new_recovering",
-            "is_new_infectious",
-            "is_new_infected",
-            "will_die_new",
-            "is_new_latent",
-            "is_new_can_infect",
-            "is_new_quarantined",
-        ]
-
-        # Timer name, tick when not in this state
-        # state will be inverted
-        timer_ticks = [
-            ("incubation_duration", "is_new_incubation"),
-            ("infectious_duration", "is_new_infectious"),
-            ("recovery_time", "is_new_recovering"),
-            ("time_until_hospitalization", "will_be_hospitalized_new"),
-            ("hospitalization_duration", "is_new_hospitalized"),
-            ("time_until_death", "will_die_new"),
-            ("latent_duration", "is_new_latent"),
-            ("quarantine_duration", "is_new_quarantined"),
-        ]
-
-        # Counter name, tick when not in this state
-        counter_ticks = [("duration_of_can_infect", "is_new_can_infect")]
-
-        # Transitions
-        self._transitions = [
-            # Healthy - latent
-            # Transition from not-infected to:
-            #   - is_latent
-            #   - is_new_latent
-            #   - is is_infected
-            # if the is infectable condition is true
-            MultiStateConditionalTransition(
-                "healthy_latent",
-                ~boolean_states["is_infected"],
-                [
-                    boolean_states["is_latent"],
-                    boolean_states["is_new_latent"],
-                    boolean_states["is_infected"],
-                ],
-                is_infectable,
-            ),
-            # Activate will_be_hospitalized and will_be_hospitalized_new if the
-            # will_be_hospitalized_cond condition is true.
-            ChangeStatesConditionalTransition(
-                "will_be_hospitalized",
-                [
-                    ~boolean_states["will_be_hospitalized"],
-                    ~boolean_states["will_be_hospitalized_new"],
-                ],
-                will_be_hospitalized_cond,
-            ),
-            # Intialize time_until_hospitalization timer
-            # if the will_be_hospitalized_new condition is true
-            InitializeTimerTransition(
-                "time_until_hospitalization_init",
-                timer_states["time_until_hospitalization"],
-                self._infection.time_until_hospitalization,
-                boolean_states["will_be_hospitalized_new"],
-            ),
-            # will_be_hospitalized - hospitalized
-            # Transition from will_be_hospitalized to:
-            #   -is_hospitalized
-            #   -is_new_hospitalized
-            #   -is_removed
-            #   -not is_infectious
-            #   -not is_incubation
-            #   -not is_recovering
-            # where the time_until_hospitalization timer is <= 0
-            MultiStateConditionalTransition(
-                "will_be_hospitalized_hospitalized",
-                boolean_states["will_be_hospitalized"],
-                [
-                    boolean_states["is_hospitalized"],
-                    boolean_states["is_new_hospitalized"],
-                    boolean_states["is_removed"],
-                    (~boolean_states["is_infectious"], False),
-                    (~boolean_states["is_incubation"], False),
-                    (~boolean_states["is_latent"], False),
-                    (~boolean_states["is_recovering"], False),
-                    (~boolean_states["can_infect"], False),
-                ],
-                ~(timer_states["time_until_hospitalization"]),
-            ),
-            # Initialize hospitalization_duration_timer
-            # for newly hospitalized
-            InitializeTimerTransition(
-                "hospitalization_duration_timer_init",
-                timer_states["hospitalization_duration"],
-                self._infection.hospitalization_duration,
-                boolean_states["is_new_hospitalized"],
-            ),
-            # Activate will_die and will_die_new if the
-            # will_die_cond condition is true.
-            ChangeStatesConditionalTransition(
-                "will_die",
-                [~boolean_states["will_die"], ~boolean_states["will_die_new"]],
-                will_die_cond,
-            ),
-            # Intialize time_until_death timer
-            # if the will_die_new condition is true
-            InitializeTimerTransition(
-                "time_until_death_init",
-                timer_states["time_until_death"],
-                self._infection.time_incubation_death,
-                boolean_states["will_die_new"],
-            ),
-            # will_die - is_dead
-            # Transition from will_die to:
-            #   -is_dead
-            #   -is_removed
-            #   -not is_infectious
-            #   -not is_incubation
-            #   -not is_infected
-            #   -not is_hospitalized
-            #   -not is_new_hospitalized
-            # where the time_until_death timer is <= 0
-            MultiStateConditionalTransition(
-                "will_die_is_dead",
-                boolean_states["will_die"],
-                [
-                    boolean_states["is_dead"],
-                    boolean_states["is_removed"],
-                    (~boolean_states["is_infectious"], False),
-                    (~boolean_states["is_incubation"], False),
-                    (~boolean_states["is_latent"], False),
-                    (~boolean_states["is_infected"], False),
-                    (~boolean_states["is_hospitalized"], False),
-                    (~boolean_states["is_new_hospitalized"], False),
-                    (~boolean_states["can_infect"], False),
-                    (~boolean_states["is_symptomatic"], False),
-                ],
-                ~(timer_states["time_until_death"]),
-            ),
-            # Intialize latent_duration timer
-            # if the is_new_latent condition is true
-            InitializeTimerTransition(
-                "latent_timer_initialization",
-                timer_states["latent_duration"],
-                self._infection.latent_duration,
-                boolean_states["is_new_latent"],
-            ),
-            # latent - infectious
-            # Transition from latent to:
-            #   -is_incubation
-            #   -is_new_incubation
-            # where the latent_duration timer is <= 0
-            MultiStateConditionalTransition(
-                "latent_incubation",
-                boolean_states["is_latent"],
-                [
-                    boolean_states["is_incubation"],
-                    boolean_states["is_new_incubation"],
-                    boolean_states["can_infect"],
-                    boolean_states["is_new_can_infect"],
-                ],
-                ~(timer_states["latent_duration"]),
-            ),
-            # Intialize incubation_duration timer
-            # if the is_new_incubation condition is true
-            InitializeTimerTransition(
-                "incubation_timer_initialization",
-                timer_states["incubation_duration"],
-                self._infection.incubation_duration,
-                boolean_states["is_new_incubation"],
-            ),
-            # Intialize can infect timer
-            # This starts when incubation starts
-            InitializeCounterTransition(
-                "can_infect_timer_initialization",
-                timer_states["duration_of_can_infect"],
-                0,
-                boolean_states["is_new_can_infect"],
-            ),
-            # incubation - infectious
-            # Transition from incubation to:
-            #   -is_infectious
-            #   -is_new_infectious
-            # where the incubation_duration timer is <= 0
-            MultiStateConditionalTransition(
-                "incubation_infectious",
-                boolean_states["is_incubation"],
-                [
-                    boolean_states["is_infectious"],
-                    boolean_states["is_new_infectious"],
-                ],
-                ~(timer_states["incubation_duration"]),
-            ),
-            # Symptomatic
-            ChangeStatesConditionalTransition(
-                "symptomatic",
-                [~boolean_states["is_symptomatic"]],
-                is_symptomatic_cond,
-            ),
-            # Intialize infectious_duration timer
-            # if the is_new_infectious condition is true
-            InitializeTimerTransition(
-                "infectious_timer_initialization",
-                timer_states["infectious_duration"],
-                self._infection.infectious_duration,
-                boolean_states["is_new_infectious"],
-            ),
-            # infectious - recovering
-            # Transition from is_infectious to:
-            #   -is_recovering
-            #   -is_new_recovering
-            #   -is_removed
-            # where the normal_recovery_condition is True
-            MultiStateConditionalTransition(
-                "infectious_recovering",
-                boolean_states["is_infectious"],
-                [
-                    boolean_states["is_recovering"],
-                    boolean_states["is_new_recovering"],
-                    boolean_states["is_removed"],
-                    (~boolean_states["is_symptomatic"], False),
-                ],
-                normal_recovery_condition,
-            ),
-            # Intialize recovery_time timer
-            # if the is_new_recovering condition is true
-            InitializeTimerTransition(
-                "infectious_timer_initialization",
-                timer_states["recovery_time"],
-                self._infection.recovery_time,
-                boolean_states["is_new_recovering"],
-            ),
-            # recovering - recovered
-            # Transition from is_recovering to:
-            #   -is_recovered
-            #   -not is_infected
-            # where the recovery_time timer is <= 0
-            MultiStateConditionalTransition(
-                "recovering_recovered",
-                boolean_states["is_recovering"],
-                [
-                    boolean_states["is_recovered"],
-                    (~boolean_states["is_infected"], False),
-                    (~boolean_states["can_infect"], False),
-                ],
-                ~(timer_states["recovery_time"]),
-            ),
-            MultiStateConditionalTransition(
-                "hospitalized_recovered",
-                boolean_states["is_hospitalized"],
-                [
-                    boolean_states["is_recovered"],
-                    (~boolean_states["is_infected"], False),
-                    (~boolean_states["can_infect"], False),
-                    (~boolean_states["is_symptomatic"], False),
-                ],
-                ~(timer_states["hospitalization_duration"]),
-            ),
-            # Susceptible - Quarantine
-            # transition if:
-            #  - is_infected
-            #  - is_tracked
-            ChangeStatesConditionalTransition(
-                "is_quarantined",
-                [
-                    ~boolean_states["is_quarantined"],
-                    ~boolean_states["is_new_quarantined"],
-                    boolean_states["can_infect"],
-                ],
-                quarantine_condition,
-            ),
-            # Initialize quarantine timer
-            InitializeTimerTransition(
-                "quarantine_timer_initialization",
-                timer_states["quarantine_duration"],
-                self._measures.quarantine_duration,
-                boolean_states["is_new_quarantined"],
-            ),
-            # Go out of quarantine
-            MultiStateConditionalTransition(
-                "quarantined_free",
-                boolean_states["is_quarantined"],
-                [
-                    (~boolean_states["is_infected"], False),
-                    (~boolean_states["can_infect"], False),
-                    (~boolean_states["is_symptomatic"], False),
-                ],
-                ~(timer_states["quarantine_duration"]),
-            ),
-        ]
-
-        for (state, dont_tick_when) in timer_ticks:
-            self._transitions.append(
-                DecreaseTimerTransition(
-                    "decrease_{}".format(state),
-                    timer_states[state],
-                    ~(boolean_states[dont_tick_when]),
-                )
-            )
-
-        for (state, dont_tick_when) in counter_ticks:
-            self._transitions.append(
-                IncreaseTimerTransition(
-                    "increase_{}".format(state),
-                    timer_states[state],
-                    ~(boolean_states[dont_tick_when]),
-                )
-            )
-
-        # Deactivate temp states
-        for state in temp_states:
-            self._transitions.append(
-                ChangeStatesConditionalTransition(
-                    "deactivate_{}".format(state),
-                    (boolean_states[state], False),
-                    None,
-                )
-            )
-
-    @property
-    def trace_contacts(self):
-        return self._trace_contacts
-
-    @property
-    def trace_infection(self):
-        return self._trace_infection
-
-    @property
-    def transitions(self):
-        return self._transitions
-
-    @property
-    def states(self):
-        return self._states
-
-    def __get_new_infections(self, data: DataDict) -> np.ndarray:
-
-        infected_mask = self.states["can_infect"](data)
-        # Only infected non in quarantine can infect others
-        quarantined_mask = self.states["is_quarantined"](data)
-        infected_mask = np.logical_and(infected_mask, ~quarantined_mask)
-
-        infected_indices = np.nonzero(infected_mask)[0]
-
-        # TODO: Use an attribute instad of directly invoking config
-        if config["general"]["trace spread"]:
-            # here we need the rows
-            # NOTE: This is ~2times slower
-            (
-                contact_cols,
-                contact_strengths,
-                contact_rows,
-            ) = self._population.get_contacts(
-                infected_indices, return_rows=True
-            )
-        else:
-
-            (
-                contact_cols,
-                contact_strengths,
-                contact_rows,
-            ) = self._population.get_contacts(
-                infected_indices, return_rows=True
-            )
-
-        # Find all the contacts who are not in quarantine
-        quarantined_indices = np.nonzero(quarantined_mask)[0]
-        non_quarantined_contacts = np.ones_like(
-            contact_strengths, dtype=np.bool
-        )
-        non_quarantined_contacts[
-            np.intersect1d(
-                contact_rows, quarantined_indices, return_indices=True
-            )[1]
-        ] = False
-
-        # Based on the contact rate, sample a poisson rvs
-        # for the number of interactions per timestep.
-        # A contact is sucessful if the rv is > 1, ie.
-        # more than one contact per timestep
-        successful_contacts_mask = self._rstate.poisson(contact_strengths) >= 1
-        # check if the successful contacts are quarantined
-        successful_contacts_mask = np.logical_and(
-            non_quarantined_contacts, successful_contacts_mask
-        )
-        # we are just interested in the columns, ie. only the
-        # ids of the people contacted by the infected.
-        # Note, that contacted ids can appear multiple times
-        # if a person is successfully contacted by multiple people.
-        successful_contacts_indices = contact_cols[successful_contacts_mask]
-        # TODO: Add this as a state not seperate list
-        if config["general"]["trace spread"]:
-            self._trace_contacts.append(
-                np.dstack(
-                    (
-                        infected_indices[
-                            contact_rows[successful_contacts_mask]
-                        ],
-                        contact_cols[successful_contacts_mask],
-                    )
-                )
-            )
-        num_succesful_contacts = len(successful_contacts_indices)
-        self._statistics["contacts"].append(num_succesful_contacts)
-
-        # Calculate infection probability for all contacts
-        # The duration of each infection
-        infectious_dur = data["duration_of_can_infect"][
-            infected_indices[contact_rows[successful_contacts_mask]]
-        ]
-        # TODO: Add infection probability depending on current status
-        # contact_strength = self._intensity_pdf.rvs(num_succesful_contacts)
-        # Weighted with the contact strength
-        infection_prob = self._infection.pdf_infection_prob.pdf(
-            infectious_dur
-        )  # * contact_strength
-        # An infection is successful if the bernoulli outcome
-        # based on the infection probability is 1
-
-        newly_infected_mask = self._rstate.binomial(1, infection_prob)
-        newly_infected_mask = np.asarray(newly_infected_mask, bool)
-        if config["general"]["trace spread"]:
-            self._trace_infection.append(
-                np.dstack(
-                    (
-                        infected_indices[
-                            contact_rows[successful_contacts_mask][
-                                newly_infected_mask
-                            ]
-                        ],
-                        contact_cols[successful_contacts_mask][
-                            newly_infected_mask
-                        ],
-                    )
-                )
-            )
-        # Get the indices for the newly infected
-        newly_infected_indices = successful_contacts_indices[
-            newly_infected_mask
-        ]
-
-        # There might be multiple successfull infections per person
-        # from different infected people
-        newly_infected_indices = np.unique(newly_infected_indices)
-        cond = np.zeros(len(infected_mask), dtype=np.bool)
-        cond[newly_infected_indices] = True
-
-        return cond
-
-    def __will_be_hospitalized(self, data: DataDict) -> np.ndarray:
-        new_incub_indices = np.nonzero(self.states["is_new_latent"](data))[0]
-        if len(new_incub_indices) == 0:
-            return np.zeros(data.field_len, dtype=np.bool)
-
-        num_new_incub = len(new_incub_indices)
-        will_be_hospitalized_prob = self._infection.hospitalization_prob.rvs(
-            num_new_incub
-        )
-
-        # roll the dice
-        will_be_hospitalized = (
-            self._rstate.binomial(
-                1, will_be_hospitalized_prob, size=num_new_incub
-            )
-            == 1
-        )
-
-        will_be_hospitalized_indices = new_incub_indices[will_be_hospitalized]
-        cond = np.zeros(data.field_len, dtype=np.bool)
-        cond[will_be_hospitalized_indices] = True
-
-        return cond
-
-    def __is_symptomatic(self, data: DataDict) -> np.ndarray:
-        new_infect_indices = np.nonzero(
-            self.states["is_new_infectious"](data)
-        )[0]
-        if len(new_infect_indices) == 0:
-            return np.zeros(data.field_len, dtype=np.bool)
-
-        num_new_inf = len(new_infect_indices)
-
-        # roll the dice
-        symptomatic_list = (
-            self._rstate.binomial(
-                1,
-                config["infection"]["symptomatic probability"],
-                size=num_new_inf,
-            )
-            == 1
-        )
-
-        symptomatic = new_infect_indices[symptomatic_list]
-        cond = np.zeros(data.field_len, dtype=np.bool)
-        cond[symptomatic] = True
-
-        return cond
-
-    def __will_die(self, data: DataDict) -> np.ndarray:
-        new_hosp_indices = np.nonzero(
-            self.states["is_new_hospitalized"](data)
-        )[0]
-        if len(new_hosp_indices) == 0:
-            return np.zeros(data.field_len, dtype=np.bool)
-
-        num_new_incub = len(new_hosp_indices)
-        will_die_prob = self._infection.death_prob.rvs(num_new_incub)
-
-        # roll the dice
-        will_die = (
-            self._rstate.binomial(1, will_die_prob, size=num_new_incub) == 1
-        )
-
-        will_die_indices = new_hosp_indices[will_die]
-        cond = np.zeros(data.field_len, dtype=np.bool)
-        cond[will_die_indices] = True
-
-        return cond
-
-    def __will_be_quarantined(self, data: DataDict) -> np.ndarray:
-        # If you are tracked and infected you will be quarantined
-        infected_mask = self.states["is_infected"](data)
-        if self._measures.tracked is not None:
-            tracked_mask = self.states["is_tracked"](data)
-        else:
-            tracked_mask = np.zeros_like(infected_mask, dtype=np.bool)
-
-        cond = np.logical_and(infected_mask, tracked_mask)
-        if np.any(cond):
-
-            backtrack_length = self._measures.backtrack_length
-
-            if backtrack_length == 0:
-                return cond
-            else:
-                # Get contact history
-                con_history = self.trace_contacts
-                len_history = len(con_history)
-
-                if len_history < backtrack_length:
-                    backtrack_length = len_history
-
-                con_history = np.squeeze(
-                    np.hstack(con_history[-backtrack_length:])
-                )
-
-                if con_history.size == 0:
-                    return cond
-                else:
-                    tracked_infected_indices = np.nonzero(cond)[0]
-                    if tracked_infected_indices.size == 0:
-                        return cond
-
-                    # Only check contacts of tracked infected people
-                    if len(con_history) > 2:
-                        history_mask = [
-                            True
-                            if (i[0] in tracked_infected_indices)
-                            else False
-                            for i in con_history
-                        ]
-
-                        con_history = con_history[history_mask]
-
-                        contacted_indices = np.unique(con_history[:, 1])
-                    else:
-                        contacted_indices = np.unique(con_history)
-
-                    if contacted_indices.size == 0:
-                        return cond
-                    else:
-                        contacted_mask = np.zeros_like(
-                            infected_mask, dtype=np.bool
-                        )
-                        contacted_mask[contacted_indices] = True
-                        contacted_and_traced_mask = np.logical_and(
-                            contacted_mask, tracked_mask
-                        )
-
-                        cond = np.logical_or(cond, contacted_and_traced_mask)
-
-                        return cond
-        else:
-            return cond
-=======
-# -*- coding: utf-8 -*-
-
-"""
-Name: state_machine.py
-Authors: Christian Haack, Stephan Meighen-Berger, Andrea Turcati
-Constructs the state machine
-"""
-
-from __future__ import annotations
-import abc
-from collections import defaultdict
-import functools
-import logging
-from typing import Callable, Union, List, Tuple, Dict, Optional
-
-import numpy as np  # type: ignore
-import pandas as pd  # type: ignore
-
-from .config import config
-from .infection import Infection
-from .measures import Measures
-from .pdfs import PDF
-from .population import Population
-
-
-_log = logging.getLogger(__name__)
-
-DEBUG = False
-
-if DEBUG:
-    _log.warn("DEBUG flag enabled. This will drastically slow down the code")
-
-
-class DataDict(dict):
-    """
-    Dictionary of numpy arrays with equal length
-
-    Attributes:
-        field_len: int
-            Length of the arrays stored in the `DataDict`
-    """
-
-    def __init__(self, *args, **kwargs) -> None:
-        super().__init__(*args, **kwargs)
-
-        field_len = -1
-        for key, val in self.items():
-            if field_len >= 0 and len(val) != field_len:
-                raise RuntimeError("Not all fields are of same length")
-            field_len = len(val)
-
-        self._field_len = field_len
-
-    @property
-    def field_len(self) -> int:
-        return self._field_len
-
-
-class Condition(object):
-    """
-    Convenience class for storing conditions
-
-    Parameters:
-        condition: Callable[[DataDict], np.ndarray]
-            A callable that calculates the condition on a `DataDict`
-            and returns a boolean numpy array encoding on which row
-            the condition is met.
-
-    Attributes:
-        condition
-
-    """
-
-    def __init__(self, condition: Callable[[DataDict], np.ndarray]) -> None:
-        self._condition = condition
-
-    @classmethod
-    def from_state(cls, state: _State):
-        """
-        Factory method for instantiating a `Condition` from a `_State`
-
-        Parameters:
-            state: _State
-        """
-
-        return cls(state)
-
-    @property
-    def condition(self) -> Callable[[DataDict], np.ndarray]:
-        return self._condition
-
-    @condition.setter
-    def condition(self, val: Callable[[DataDict], np.ndarray]) -> None:
-        self._condition = val
-
-    def __call__(self, data: DataDict):
-        """
-        Evaluate condition on a `DataDict`
-
-        Parameters:
-            data: DataDict
-        """
-        return self.condition(data)
-
-    def __and__(self, other: TCondition) -> Condition:
-        """
-        Logical and of a condition and an object of type `TCondition`
-
-        Parameters:
-            other: TCondition
-
-        """
-
-        def new_condition(data: DataDict):
-            cond = unify_condition(other, data)
-
-            return self(data) & cond
-
-        return Condition(new_condition)
-
-
-TCondition = Union["_State", np.ndarray, Condition]
-
-
-def unify_condition(condition: TCondition, data: DataDict) -> np.ndarray:
-    """
-    Convenience function to convert a condition of type `TCondition` to array
-
-    Parameters:
-        condition: TCondition
-        data: DataDict
-
-    Returns:
-        np.ndarray
-    """
-    if isinstance(condition, (_State, Condition)):
-        # Evaluate on data to get condition array
-        cond = condition(data)
-    elif isinstance(condition, np.ndarray):
-        cond = condition
-    elif condition is None:
-        cond = np.ones(data.field_len, dtype=np.bool)
-    else:
-        raise ValueError("Unsupported type: ", type(condition))
-    return cond
-
-
-class ConditionalMixin(object):
-    """Mixin class for storing conditions"""
-
-    def __init__(self, condition: TCondition, *args, **kwargs):
-        self._condition = condition
-
-    def unify_condition(self, data: DataDict):
-        """
-        Wrapper for `unify_condition`
-
-        Calls `unify_condition` with the stored condition
-        """
-        return unify_condition(self._condition, data)
-
-
-class _State(object, metaclass=abc.ABCMeta):
-    """
-    Metaclass for States
-
-    Parameters:
-        state_getter: Callable[[np.ndarray], np.ndarray]
-            A callable that takes an array as single argument and returns
-            an boolean array that encodes which rows are in this state
-        state_getter: Callable[[np.ndarray], np.ndarray]
-            A callable that takes an array as single argument and returns
-            an array that encodes the state value of each row
-        name: str
-            The state name
-        data_field: str
-            The data field name which stores this state
-        state_change:  Callable[[DataDict, np.ndarray, TCondition], None]
-            A callable that changes the state in the `DataDict` based on a
-            TCondition. The callable takes a DataDict as first argument,
-            a numpy.ndarray storing the target states as second, and a
-            TCondition as third argument
-
-    """
-
-    def __init__(
-        self,
-        state_getter: Callable,
-        state_value_getter: Callable,
-        name: str,
-        data_field: str,
-        state_change: Callable,
-        *args,
-        **kwargs,
-    ):
-
-        self._state_getter = state_getter
-        self._state_value_getter = state_value_getter
-        self._name = name
-        self._state_change = state_change
-        self._data_field = data_field
-
-    def __call__(self, data: DataDict) -> np.ndarray:
-        """
-        Returns the state
-
-        Parameters:
-            data: DataDict
-
-        Returns:
-            np.ndarray
-        """
-        return self._state_getter(data[self._data_field])
-
-    def get_state_value(self, data: DataDict) -> np.ndarray:
-        """Returns the state values"""
-        return self._state_value_getter(data[self._data_field])
-
-    def __invert__(self) -> _State:
-        """
-        Return an inverted state
-
-        Calls the state_getter of the original state and inverts
-        the resulting numpy array
-
-        """
-
-        def inverted_condition(arr: np.ndarray):
-            return ~(self._state_getter(arr))
-
-        return type(self)(
-            inverted_condition,
-            self._state_value_getter,
-            "inverted_" + self.name,
-            self._data_field,
-            self._state_change,
-        )
-
-    def change_state(
-        self, data: DataDict, state: np.ndarray, condition: TCondition = None,
-    ) -> None:
-        """
-        Changes the state in the DataDict
-
-        Parameters:
-            data: DataDict
-            state: np.ndarray
-                The target state values
-            condition: Optional[TCondition]
-        """
-
-        self_cond = self(data)
-        cond = unify_condition(condition, data)
-        self._state_change(data, state, cond & self_cond)
-
-    @property
-    def name(self):
-        return self._name
-
-
-class BooleanState(_State):
-    """
-    Specialization for boolean states.
-    """
-
-    @classmethod
-    def from_boolean(cls, name: str) -> BooleanState:
-        """
-        Factory method for creating a state from a boolean field
-        in a DataDict. The name of the state corresponds to the data field name
-        in the DataDict.
-
-        Parameters:
-            name: str
-        """
-
-        def get_state(arr: np.ndarray):
-            return arr
-
-        def state_change(
-            data: DataDict, state: np.ndarray, condition: np.ndarray
-        ):
-
-            # TODO: maybe offload application of condition to state here?
-            data[name][condition] = state
-
-        return cls(get_state, get_state, name, name, state_change)
-
-
-class FloatState(_State):
-    """
-    Specialization for a float state
-    """
-
-    @classmethod
-    def from_timer(cls, name: str) -> FloatState:
-        """
-        Factory method for creating a state from a timer field
-        in a DataDict.  The name of the state corresponds to the data field
-        name in the DataDict.
-
-        Parameters:
-            name: str
-        """
-
-        def get_state(arr: np.ndarray):
-            # State is active when field is > 0
-            return arr > 0
-
-        def get_state_value(arr: np.ndarray):
-            return arr
-
-        def state_change(data: DataDict, state: np.ndarray, condition):
-            data[name][condition] = state
-
-        return cls(get_state, get_state_value, name, name, state_change)
-
-    @classmethod
-    def from_counter(cls, name: str) -> FloatState:
-        """
-        Factory method for creating a state from a counter field
-        in a DataDict.  The name of the state corresponds to the data field
-        name in the DataDict.
-
-        Parameters:
-            name: str
-        """
-
-        def get_state(arr: np.ndarray):
-            # State is active when field is > -np.inf
-            return arr > -np.inf
-
-        def get_state_value(arr: np.ndarray):
-            return arr
-
-        def state_change(data: DataDict, state: np.ndarray, condition):
-            data[name][condition] = state
-
-        return cls(get_state, get_state_value, name, name, state_change)
-
-
-def log_call(func):
-    """
-    Convenience function for logging
-
-    When `DEBUG` is set to true, log the difference of the
-    DataDict after each transition
-    """
-    if DEBUG:
-
-        @functools.wraps(func)
-        def log_wrapper(self, data):
-            _log.debug("Performing %s", self.name)
-            df_before = pd.DataFrame(data, copy=True)
-            retval = func(self, data)
-            df_after = pd.DataFrame(data, copy=True)
-
-            diff = df_before.astype("float") - df_after.astype("float")
-
-            diff_rows = diff.loc[diff.any(axis=1), :]
-            diff_cols = diff_rows.loc[:, diff_rows.any(axis=0)]
-
-            df_after = df_after.loc[diff.any(axis=1), :]
-            df_after = df_after.loc[:, diff_rows.any(axis=0)]
-            _log.debug("Dataframe diff: %s", diff_cols)
-            _log.debug("Dataframe now: %s", df_after)
-
-            return retval
-
-        return log_wrapper
-    else:
-        return func
-
-
-class _Transition(object, metaclass=abc.ABCMeta):
-    """
-    Metaclass for Transitions.
-
-    Subclasses have to implement a `__call__` method that performs the
-    transition.
-
-    Parameters:
-        name: str
-    """
-
-    def __init__(self, name: str, *args, **kwargs):
-        self._name = name
-
-    @abc.abstractmethod
-    def __call__(self, data: DataDict) -> None:
-        pass
-
-    @property
-    def name(self) -> str:
-        return self._name
-
-
-class Transition(_Transition):
-    def __init__(
-        self, name: str, state_a: _State, state_b: _State, *args, **kwargs
-    ):
-
-        super().__init__(name, *args, **kwargs)
-        self._state_a = state_a
-        self._state_b = state_b
-
-    @log_call
-    def __call__(self, data: DataDict):
-        """
-        Perform the transition.
-
-        All rows in data which where previusly in state A are transitioned
-        to state B.
-
-        Parameters:
-            data: DataDict
-        """
-
-        # Invert state B to select all rows which are _not_ in state B
-        # Use state A as condition so that only rows are activated which
-        # where in state A
-
-        (~self._state_b).change_state(data, True, self._state_a(data))
-        self._state_a.change_state(data, False)
-
-
-class ChangeStatesConditionalTransition(_Transition, ConditionalMixin):
-    """
-    Change a state where external condition is true
-
-    Parameters:
-        name: str
-        state_a: Union[_State, Tuple[_State, bool]]
-            State to change. Can either be a `_State`, in which case the state
-            will be set to true or a Tuple[_State, bool], where the second item
-            is the value the state should be set to.
-
-    """
-
-    _states_a: List[_State]
-    _states_a_vals: List[bool]
-
-    def __init__(
-        self,
-        name: str,
-        states_a: Union[
-            Union[_State, Tuple[_State, bool]],
-            List[Union[_State, Tuple[_State, bool]]],
-        ],
-        condition: TCondition,
-        *args,
-        **kwargs,
-    ):
-        _Transition.__init__(self, name, *args, **kwargs)
-        ConditionalMixin.__init__(self, condition, *args, **kwargs)
-
-        if not isinstance(states_a, list):
-            states_a = [states_a]
-
-        self._states_a = []
-        self._states_a_vals = []
-
-        for state in states_a:
-            if isinstance(state, tuple):
-                self._states_a.append(state[0])
-                self._states_a_vals.append(state[1])
-            else:
-                self._states_a.append(state)
-                self._states_a_vals.append(True)
-
-    @log_call
-    def __call__(self, data: DataDict):
-        cond = self.unify_condition(data)
-
-        for state, val in zip(self._states_a, self._states_a_vals):
-            state.change_state(data, val, cond)
-
-        return cond
-
-
-class ConditionalTransition(_Transition, ConditionalMixin):
-    """
-    Perform a transition from state_a to state_b where an external condition
-    is true
-
-    Parameters:
-        name: str
-        state_a: _State
-        state_b: _State
-        condition: TCondition
-    """
-
-    def __init__(
-        self,
-        name: str,
-        state_a: _State,
-        state_b: _State,
-        condition: TCondition,
-        *args,
-        **kwargs,
-    ):
-
-        _Transition.__init__(self, name, *args, **kwargs)
-        ConditionalMixin.__init__(self, condition, *args, **kwargs)
-        self._state_a = state_a
-        self._state_b = state_b
-
-    @log_call
-    def __call__(self, data: DataDict):
-
-        cond = self.unify_condition(data)
-
-        (~self._state_b).change_state(data, True, cond & self._state_a(data))
-        self._state_a.change_state(data, False, cond)
-
-        return cond
-
-
-class DecreaseTimerTransition(_Transition, ConditionalMixin):
-    """
-    Decrease the value of a FloatState by one
-
-    Parameters:
-        name: str
-        state_a: FloatState
-        condition: Optional[TCondition]
-    """
-
-    def __init__(
-        self,
-        name: str,
-        state_a: FloatState,
-        condition: TCondition = None,
-        *args,
-        **kwargs,
-    ):
-        _Transition.__init__(self, name, *args, **kwargs)
-        ConditionalMixin.__init__(self, condition, *args, **kwargs)
-        self._state_a = state_a
-
-    @log_call
-    def __call__(self, data: DataDict):
-
-        cond = unify_condition(self._condition, data)
-        state_condition = self._state_a(data)
-
-        # Current state value
-        cur_state = self._state_a.get_state_value(data)[cond & state_condition]
-        self._state_a.change_state(data, cur_state - 1, cond)
-
-
-class IncreaseTimerTransition(_Transition, ConditionalMixin):
-    """
-    Increase the value of a FloatState by one
-
-    Parameters:
-        name: str
-        state_a: FloatState
-        condition: Optional[TCondition]
-    """
-
-    def __init__(
-        self,
-        name: str,
-        state_a: FloatState,
-        condition: TCondition = None,
-        *args,
-        **kwargs,
-    ):
-        _Transition.__init__(self, name, *args, **kwargs)
-        ConditionalMixin.__init__(self, condition, *args, **kwargs)
-        self._state_a = state_a
-
-    @log_call
-    def __call__(self, data: DataDict):
-        cond = unify_condition(self._condition, data)
-        state_condition = self._state_a(data)
-
-        # Current state value
-        cur_state = self._state_a.get_state_value(data)[cond & state_condition]
-        self._state_a.change_state(data, cur_state + 1, cond)
-
-
-class InitializeTimerTransition(_Transition, ConditionalMixin):
-    """
-    Initialize a timer state to values drawn from a PDF
-
-    Parameters:
-        name: str
-        state_a: FloatState
-        initialization_pdf: PDF
-        condition: Optional[TCondition]
-    """
-
-    def __init__(
-        self,
-        name: str,
-        state_a: FloatState,
-        initialization_pdf: PDF,
-        condition: TCondition = None,
-        *args,
-        **kwargs,
-    ):
-
-        _Transition.__init__(self, name, *args, **kwargs)
-        ConditionalMixin.__init__(self, condition)
-        self._state_a = state_a
-        self._initialization_pdf = initialization_pdf
-
-    @log_call
-    def __call__(self, data: DataDict):
-
-        cond = self.unify_condition(data)
-
-        # Rows which are currently 0
-        zero_rows = (~self._state_a(data)) & cond
-        num_zero_rows = zero_rows.sum(axis=0)
-
-        initial_vals = self._initialization_pdf.rvs(num_zero_rows)
-        (~self._state_a).change_state(data, initial_vals, cond)
-
-
-class InitializeCounterTransition(_Transition, ConditionalMixin):
-    """
-    Initialize a counter state
-
-    Parameters:
-        name: str
-        state_a: FloatState
-        start: int
-        condition: Optional[TCondition]
-    """
-
-    def __init__(
-        self,
-        name: str,
-        state_a: FloatState,
-        start: int = 0,
-        condition: TCondition = None,
-        *args,
-        **kwargs,
-    ):
-
-        _Transition.__init__(self, name, *args, **kwargs)
-        ConditionalMixin.__init__(self, condition)
-        self._state_a = state_a
-        self._start = start
-
-    @log_call
-    def __call__(self, data: DataDict):
-
-        cond = self.unify_condition(data)
-
-        initial_vals = self._start  # Initializes counter at 1
-        (~self._state_a).change_state(data, initial_vals, cond)
-
-
-class MultiStateConditionalTransition(_Transition, ConditionalMixin):
-    """
-    Perform a transition from state_a to multiple other states
-
-    Parameters:
-        name: str
-        state_a:  Union[_State, Tuple[_State, bool]]
-            State to change. Can either be a `_State`, in which case the state
-            will be set to true or a Tuple[_State, bool], where the second item
-            is the value the state should be set to.
-        states_b: List[Union[_State, Tuple[_State, bool]]]
-            List of states to change. Can either be a `_State`, in which case
-                the state will be set to true or a Tuple[_State, bool], where
-                the second item is the value the state should be set to.
-    """
-
-    _states_b: List[_State]
-    _states_b_vals: List[bool]
-
-    def __init__(
-        self,
-        name: str,
-        state_a: Union[_State, Tuple[_State, bool]],
-        states_b: List[Union[_State, Tuple[_State, bool]]],
-        condition: TCondition,
-        *args,
-        **kwargs,
-    ):
-
-        _Transition.__init__(self, name, *args, **kwargs)
-        ConditionalMixin.__init__(self, condition, *args, **kwargs)
-
-        if isinstance(state_a, tuple):
-            self._state_a = state_a[0]
-            self._state_a_val = state_a[1]
-        else:
-            self._state_a = state_a
-            self._state_a_val = False
-
-        self._states_b = []
-        self._states_b_vals = []
-        for state in states_b:
-            if isinstance(state, tuple):
-                self._states_b.append(state[0])
-                self._states_b_vals.append(state[1])
-            else:
-                self._states_b.append(state)
-                self._states_b_vals.append(True)
-
-    @log_call
-    def __call__(self, data: DataDict):
-
-        cond = self.unify_condition(data)
-
-        is_in_state_a = self._state_a(data)
-        for state, val in zip(self._states_b, self._states_b_vals):
-            (~state).change_state(data, val, cond & is_in_state_a)
-        self._state_a.change_state(data, self._state_a_val, cond)
-
-        return cond
-
-
-class StatCollector(object, metaclass=abc.ABCMeta):
-    """
-    Convenience class for collecting statistics
-
-    Parameters:
-        data_fields: List[str]
-            List of data field names to track
-    """
-
-    _statistics: Dict[str, List[float]]
-
-    def __init__(self, data_fields: List[str]):
-        self._data_fields = data_fields
-        self._statistics = defaultdict(list)
-
-    def __call__(self, data: DataDict):
-        for field in self._data_fields:
-            self._statistics[field].append(data[field].sum())
-
-    @property
-    def statistics(self):
-        return self._statistics
-
-
-class StateMachine(object, metaclass=abc.ABCMeta):
-    """
-    Base class for state machines
-
-    Subclasses have to implement the `transitions` and `state` properties.
-
-    Parameters:
-        data: Union[pd.DataFrame, DataDict]
-            Can be either a DataFrame of `DataDict`
-        stat_collection: Optional[StatCollector]
-            Stat collector object
-    """
-
-    def __init__(
-        self,
-        data: Union[pd.DataFrame, DataDict],
-        stat_collector: Optional[StatCollector],
-        *args,
-        **kwargs,
-    ):
-        if isinstance(data, pd.DataFrame):
-            self._data = DataDict(
-                {key: data[key].values for key in data.columns}
-            )
-        else:
-            self._data = data
-        self._stat_collector = stat_collector
-        if config["general"]["trace spread"]:
-            _log.debug("Tracing the population")
-            self._trace_contacts = []
-            self._trace_infection = []
-
-    @property
-    @abc.abstractmethod
-    def transitions(self) -> List[_Transition]:
-        pass
-
-    @property
-    @abc.abstractmethod
-    def states(self) -> List[_State]:
-        pass
-
-    def tick(self) -> None:
-        """
-        Perform all transitions
-        """
-        for transition in self.transitions:
-            transition(self._data)
-        if self._stat_collector is not None:
-            self._stat_collector(self._data)
-
-    @property
-    def statistics(self):
-        return self._stat_collector.statistics
-
-
-class ContagionStateMachine(StateMachine):
-    """
-    Contagion state machine
-
-    Parameters:
-        data: Union[pd.DataFrame, DataDict]
-        stat_collector: Optional[StatCollector]
-        interactions: sparse.spmatrix
-        infection: Infection
-        intensity_pdf: PDF,
-        rstate: np.random.RandomState
-    """
-
-    _states: Dict[str, _State]
-    _statistics: Dict[str, List[float]]
-
-    def __init__(
-        self,
-        data: Union[pd.DataFrame, DataDict],
         stat_collector: Optional[StatCollector],
         population: Population,
         infection: Infection,
@@ -2306,38 +835,27 @@
         boolean_state_names = [
             "is_infected",
             "is_new_infected",
-
             "is_latent",
             "is_new_latent",
-
             "will_have_symptoms",
             "will_have_symptoms_new",
             "is_symptomatic",
-
             "is_infectious",
             "is_new_infectious",
-
             "is_hospitalized",
             "is_new_hospitalized",
-
             "will_be_hospitalized",
             "will_be_hospitalized_new",
-
             "is_dead",
             "is_removed",
-
             "is_quarantined",
             "is_new_quarantined",
             "is_tracked",
-
             "is_recovering",
             "is_new_recovering",
-
             "is_recovered",
-
             "will_die",
             "will_die_new",
-
         ]
 
         boolean_states = {
@@ -2387,69 +905,46 @@
         # Condition that stores people who will die
         will_die_cond = Condition(self.__will_die)
 
-        hospit_cond = (
-            Condition.from_state(
-                ~timer_states["time_until_hospitalization"]) &
-            Condition.from_state(
-                ~boolean_states["will_be_hospitalized_new"])
+        hospit_cond = Condition.from_state(
+            ~timer_states["time_until_hospitalization"]
+        ) & Condition.from_state(~boolean_states["will_be_hospitalized_new"])
+
+        infectious_cond = Condition.from_state(
+            ~timer_states["latent_duration"]
+        ) & Condition.from_state(~boolean_states["is_new_latent"])
+
+        symptomatic_cond = Condition.from_state(
+            ~timer_states["time_until_symptoms"]
+        ) & Condition.from_state(~boolean_states["will_have_symptoms_new"])
+
+        recovery_cond = Condition.from_state(
+            ~timer_states["recovery_time"]
+        ) & Condition.from_state(~boolean_states["is_new_recovering"])
+
+        is_dead_cond = Condition.from_state(
+            ~timer_states["time_until_death"]
+        ) & Condition.from_state(~boolean_states["will_die_new"])
+
+        free_condition = Condition.from_state(
+            ~timer_states["quarantine_duration"]
+        ) & Condition.from_state(~boolean_states["is_new_quarantined"])
+
+        # Only people who are not hospitalized undergo normal recovery
+
+        normal_recovery_condition = (
+            Condition.from_state(~(boolean_states["is_hospitalized"]))
+            & Condition.from_state(~timer_states["infectious_duration"])
+            & Condition.from_state(~boolean_states["is_new_infectious"])
         )
 
-        infectious_cond = (
-            Condition.from_state(
-                ~timer_states["latent_duration"]) &
-            Condition.from_state(
-                ~boolean_states["is_new_latent"])
-        )
-
-        symptomatic_cond = (
-            Condition.from_state(
-                ~timer_states["time_until_symptoms"]) &
-            Condition.from_state(
-                ~boolean_states["will_have_symptoms_new"])
-        )
-
-        recovery_cond = (
-            Condition.from_state(
-                ~timer_states["recovery_time"]) &
-            Condition.from_state(
-                ~boolean_states["is_new_recovering"])
-        )
-
-        is_dead_cond = (
-            Condition.from_state(
-                ~timer_states["time_until_death"]) &
-            Condition.from_state(
-                ~boolean_states["will_die_new"])
-        )
-
-        free_condition = (
-            Condition.from_state(
-                ~timer_states["quarantine_duration"]) &
-            Condition.from_state(
-                ~boolean_states["is_new_quarantined"])
-        )
-
-        # Only people who are not hospitalized undergo normal recovery
-
-        normal_recovery_condition = (
-                Condition.from_state(
-                    ~(boolean_states["is_hospitalized"])) &
-                Condition.from_state(~timer_states["infectious_duration"]) &
-                Condition.from_state(~boolean_states["is_new_infectious"])
-                )
-
-        hospit_recovery_condition = (
-                Condition.from_state(
-                    ~timer_states["hospitalization_duration"]) &
-                Condition.from_state(
-                    ~boolean_states["is_new_hospitalized"])
-                )
+        hospit_recovery_condition = Condition.from_state(
+            ~timer_states["hospitalization_duration"]
+        ) & Condition.from_state(~boolean_states["is_new_hospitalized"])
 
         # Quarantine condition
-        quarantine_condition = (
-            Condition(self.__will_be_quarantined) &
-            Condition.from_state(~(boolean_states["is_removed"]))
-            )
+        quarantine_condition = Condition(
+            self.__will_be_quarantined
+        ) & Condition.from_state(~(boolean_states["is_removed"]))
 
         temp_states = [
             "is_new_latent",
@@ -2459,8 +954,7 @@
             "will_be_hospitalized_new",
             "is_new_hospitalized",
             "will_die_new",
-            "is_new_quarantined"
-
+            "is_new_quarantined",
         ]
 
         # Timer name, tick when not in this state
@@ -2469,52 +963,47 @@
             (
                 "latent_duration",
                 "is_new_latent",
-                self._infection.latent_duration
+                self._infection.latent_duration,
             ),
             (
                 "infectious_duration",
                 "is_new_infectious",
-                self._infection.infectious_duration
+                self._infection.infectious_duration,
             ),
             (
                 "time_until_symptoms",
                 "will_have_symptoms_new",
-                self._infection.incubation_duration
+                self._infection.incubation_duration,
             ),
             (
                 "recovery_time",
                 "is_new_recovering",
-                self._infection.recovery_time
+                self._infection.recovery_time,
             ),
             (
                 "time_until_hospitalization",
                 "will_be_hospitalized_new",
-                self._infection.time_until_hospitalization
+                self._infection.time_until_hospitalization,
             ),
             (
                 "hospitalization_duration",
                 "is_new_hospitalized",
-                self._infection.hospitalization_duration
+                self._infection.hospitalization_duration,
             ),
             (
                 "time_until_death",
                 "will_die_new",
-                self._infection.time_incubation_death
+                self._infection.time_incubation_death,
             ),
             (
                 "quarantine_duration",
                 "is_new_quarantined",
-                self._measures.quarantine_duration
-            ),
-
+                self._measures.quarantine_duration,
+            ),
         ]
 
         # Counter name, tick when not in this state
-        counter_ticks = [
-            (
-                "time_since_infectious",
-                "is_new_infectious"
-               )]
+        counter_ticks = [("time_since_infectious", "is_new_infectious")]
 
         # Transitions
         self._transitions = [
@@ -2534,7 +1023,6 @@
                 ],
                 infected_condition,
             ),
-
             # When latent time is over, people become infectious
             MultiStateConditionalTransition(
                 "latent_infectious",
@@ -2545,7 +1033,6 @@
                 ],
                 infectious_cond,
             ),
-
             # Determine if ppl will develop symptoms
             ChangeStatesConditionalTransition(
                 "will_have_symptoms",
@@ -2555,15 +1042,13 @@
                 ],
                 will_have_symptoms_cond,
             ),
-
             # No symptoms - symptomatic
             ConditionalTransition(
                 "no_symptoms_symptomatic",
                 boolean_states["will_have_symptoms"],
                 boolean_states["is_symptomatic"],
-                symptomatic_cond
-            ),
-
+                symptomatic_cond,
+            ),
             # infectious - recovering
             # Transition from is_infectious to:
             #   -is_recovering
@@ -2583,7 +1068,6 @@
                 ],
                 normal_recovery_condition,
             ),
-
             # recovering - recovered
             # Transition from is_recovering to:
             #   -is_recovered
@@ -2598,7 +1082,6 @@
                 ],
                 recovery_cond,
             ),
-
             # Activate will_be_hospitalized and will_be_hospitalized_new if the
             # will_be_hospitalized_cond condition is true.
             ChangeStatesConditionalTransition(
@@ -2609,7 +1092,6 @@
                 ],
                 will_be_hospitalized_cond,
             ),
-
             # will_be_hospitalized - hospitalized
             # Transition from will_be_hospitalized to:
             #   -is_hospitalized
@@ -2628,7 +1110,6 @@
                 ],
                 hospit_cond,
             ),
-
             MultiStateConditionalTransition(
                 "hospitalized_recovered",
                 boolean_states["is_hospitalized"],
@@ -2640,17 +1121,13 @@
                 ],
                 hospit_recovery_condition,
             ),
-
-
             # Activate will_die and will_die_new if the
             # will_die_cond condition is true.
             ChangeStatesConditionalTransition(
                 "will_die",
-                [~boolean_states["will_die"],
-                 ~boolean_states["will_die_new"]],
+                [~boolean_states["will_die"], ~boolean_states["will_die_new"]],
                 will_die_cond,
             ),
-
             # will_die - is_dead
             # Transition from will_die to:
             #   -is_dead
@@ -2674,7 +1151,6 @@
                 ],
                 is_dead_cond,
             ),
-
             # Susceptible - Quarantine
             # transition if:
             #  - is_infected
@@ -2689,7 +1165,6 @@
                 ],
                 quarantine_condition,
             ),
-
             # TODO: Does coming out of qurantine mean that you are healed?
             # Go out of quarantine
             MultiStateConditionalTransition(
@@ -2769,10 +1244,9 @@
 
     def __get_new_infections(self, data: DataDict) -> np.ndarray:
 
-        infectious_mask = (
-            self.states["is_infectious"](data) &
-            ~self.states["is_new_infectious"](data)
-            )
+        infectious_mask = self.states["is_infectious"](data) & ~self.states[
+            "is_new_infectious"
+        ](data)
 
         if infectious_mask.sum() == 0:
             return np.zeros_like(infectious_mask, dtype=np.bool)
@@ -2790,14 +1264,13 @@
             return np.zeros_like(infectious_mask, dtype=np.bool)
 
         # NOTE: This is ~2times slower
-        (contact_cols,
-         contact_strengths,
-         contact_rows,
-         ) = self._population.get_contacts(
-                infectious_indices,
-                is_infectable_indices,
-                return_rows=True
-                )
+        (
+            contact_cols,
+            contact_strengths,
+            contact_rows,
+        ) = self._population.get_contacts(
+            infectious_indices, is_infectable_indices, return_rows=True
+        )
         # contacted_mask = np.zeros_like(infectious_mask)
         # contacted_mask[contact_cols] = True
 
@@ -2820,11 +1293,9 @@
         # The duration of each infection
         infectious_dur = data["time_since_infectious"][
             successful_contactee_indices
-            ]
-
-        infection_prob = self._infection.pdf_infection_prob.pdf(
-            infectious_dur
-        )
+        ]
+
+        infection_prob = self._infection.pdf_infection_prob.pdf(infectious_dur)
 
         # An infection is successful if the bernoulli outcome
         # based on the infection probability is 1
@@ -2853,15 +1324,10 @@
 
             newly_infectee_indices = successful_contactee_indices[
                 newly_infected_mask
-                ]
+            ]
 
             self._trace_infection.append(
-                np.dstack(
-                    (
-                        newly_infectee_indices,
-                        newly_infected_indices
-                    )
-                )
+                np.dstack((newly_infectee_indices, newly_infected_indices))
             )
 
         # There might be multiple successfull infections per person
@@ -2873,8 +1339,9 @@
         return cond
 
     def __will_be_hospitalized(self, data: DataDict) -> np.ndarray:
-        new_indices = np.nonzero(
-            self.states["will_have_symptoms_new"](data))[0]
+        new_indices = np.nonzero(self.states["will_have_symptoms_new"](data))[
+            0
+        ]
         if len(new_indices) == 0:
             return np.zeros(data.field_len, dtype=np.bool)
 
@@ -2885,9 +1352,7 @@
 
         # roll the dice
         will_be_hospitalized = (
-            self._rstate.binomial(
-                1, will_be_hospitalized_prob, size=num_new
-            )
+            self._rstate.binomial(1, will_be_hospitalized_prob, size=num_new)
             == 1
         )
 
@@ -2924,12 +1389,11 @@
         new_infec = data["is_new_infectious"]
         num_new_infec = new_infec.sum()
         new_infec_indices = new_infec.nonzero()[0]
-        symp_prob = self._infection.will_have_symptoms_prob.rvs(
-            num_new_infec)
+        symp_prob = self._infection.will_have_symptoms_prob.rvs(num_new_infec)
 
         will_have_symp = (
             self._rstate.binomial(1, symp_prob, size=num_new_infec) == 1
-            )
+        )
 
         will_have_symp_indices = new_infec_indices[will_have_symp]
         cond = np.zeros(data.field_len, dtype=np.bool)
@@ -2966,9 +1430,7 @@
         if backtrack_length == 0:
             return cond
 
-        con_history = np.squeeze(
-            np.hstack(con_history[-backtrack_length:])
-        )
+        con_history = np.squeeze(np.hstack(con_history[-backtrack_length:]))
 
         if con_history.size == 0:
             return cond
@@ -2988,13 +1450,10 @@
         if contacted_indices.size == 0:
             return cond
 
-        contacted_mask = np.zeros_like(
-            infected_mask, dtype=np.bool
-        )
+        contacted_mask = np.zeros_like(infected_mask, dtype=np.bool)
         contacted_mask[contacted_indices] = True
         contacted_mask[~tracked_mask] = False
 
         # cond = np.logical_or(cond, contacted_mask)
 
-        return contacted_mask
->>>>>>> 59028e58
+        return contacted_mask