# -*- coding: utf-8 -*-

"""
Name: state_machine.py
Authors: Christian Haack, Stephan Meighen-Berger, Andrea Turcati
Constructs the state machine
"""

from __future__ import annotations
import abc
from collections import defaultdict
from copy import deepcopy
import functools
import logging
from typing import Callable, Union, List, Tuple, Dict, Optional

import numpy as np  # type: ignore
import networkx as nx  # type: ignore
import pandas as pd  # type: ignore

from .config import config
from .infection import Infection
from .measures import Measures
from .pdfs import PDF
from .population import Population, NetworkXPopulation


_log = logging.getLogger(__name__)

DEBUG = False


if DEBUG:
    _log.warn("DEBUG flag enabled. This will drastically slow down the code")


class DataDict(dict):
    """
    Dictionary of numpy arrays with equal length

    Attributes:
        field_len: int
            Length of the arrays stored in the `DataDict`
    """

    def __init__(self, *args, **kwargs) -> None:
        super().__init__(*args, **kwargs)

        field_len = -1
        for key, val in self.items():
            if field_len >= 0 and len(val) != field_len:
                raise RuntimeError("Not all fields are of same length")
            field_len = len(val)

        self._field_len = field_len

    @property
    def field_len(self) -> int:
        return self._field_len


class Condition(object):
    """
    Convenience class for storing conditions

    Parameters:
        condition: Callable[[DataDict], np.ndarray]
            A callable that calculates the condition on a `DataDict`
            and returns a boolean numpy array encoding on which row
            the condition is met.

    Attributes:
        condition

    """

    def __init__(self, condition: Callable[[DataDict], np.ndarray]) -> None:
        self._condition = condition

    @classmethod
    def from_state(cls, state: _State):
        """
        Factory method for instantiating a `Condition` from a `_State`

        Parameters:
            state: _State
        """

        return cls(state)

    @property
    def condition(self) -> Callable[[DataDict], np.ndarray]:
        return self._condition

    @condition.setter
    def condition(self, val: Callable[[DataDict], np.ndarray]) -> None:
        self._condition = val

    def __call__(self, data: DataDict):
        """
        Evaluate condition on a `DataDict`

        Parameters:
            data: DataDict
        """
        return self.condition(data)

    def __and__(self, other: TCondition) -> Condition:
        """
        Logical and of a condition and an object of type `TCondition`

        Parameters:
            other: TCondition

        """

        def new_condition(data: DataDict):
            cond = unify_condition(other, data)

            return self(data) & cond

        return Condition(new_condition)


TCondition = Union["_State", np.ndarray, Condition]


def unify_condition(condition: TCondition, data: DataDict) -> np.ndarray:
    """
    Convenience function to convert a condition of type `TCondition` to array

    Parameters:
        condition: TCondition
        data: DataDict

    Returns:
        np.ndarray
    """
    if isinstance(condition, (_State, Condition)):
        # Evaluate on data to get condition array
        cond = condition(data)
    elif isinstance(condition, np.ndarray):
        cond = condition
    elif condition is None:
        cond = np.ones(data.field_len, dtype=np.bool)
    else:
        raise ValueError("Unsupported type: ", type(condition))
    return cond


class ConditionalMixin(object):
    """Mixin class for storing conditions"""

    def __init__(self, condition: TCondition, *args, **kwargs):
        self._condition = condition

    def unify_condition(self, data: DataDict):
        """
        Wrapper for `unify_condition`

        Calls `unify_condition` with the stored condition
        """
        return unify_condition(self._condition, data)


class _State(object, metaclass=abc.ABCMeta):
    """
    Metaclass for States

    Parameters:
        state_getter: Callable[[np.ndarray], np.ndarray]
            A callable that takes an array as single argument and returns
            an boolean array that encodes which rows are in this state
        state_getter: Callable[[np.ndarray], np.ndarray]
            A callable that takes an array as single argument and returns
            an array that encodes the state value of each row
        name: str
            The state name
        data_field: str
            The data field name which stores this state
        state_change:  Callable[[DataDict, np.ndarray, TCondition], None]
            A callable that changes the state in the `DataDict` based on a
            TCondition. The callable takes a DataDict as first argument,
            a numpy.ndarray storing the target states as second, and a
            TCondition as third argument

    """

    def __init__(
        self,
        state_getter: Callable,
        state_value_getter: Callable,
        name: str,
        data_field: str,
        state_change: Callable,
        *args,
        **kwargs,
    ):

        self._state_getter = state_getter
        self._state_value_getter = state_value_getter
        self._name = name
        self._state_change = state_change
        self._data_field = data_field

    def __call__(self, data: DataDict) -> np.ndarray:
        """
        Returns the state

        Parameters:
            data: DataDict

        Returns:
            np.ndarray
        """
        return self._state_getter(data[self._data_field])

    def get_state_value(self, data: DataDict) -> np.ndarray:
        """Returns the state values"""
        return self._state_value_getter(data[self._data_field])

    def __invert__(self) -> _State:
        """
        Return an inverted state

        Calls the state_getter of the original state and inverts
        the resulting numpy array

        """

        def inverted_condition(arr: np.ndarray):
            return ~(self._state_getter(arr))

        return type(self)(
            inverted_condition,
            self._state_value_getter,
            "inverted_" + self.name,
            self._data_field,
            self._state_change,
        )

    def change_state(
        self, data: DataDict, state: np.ndarray, condition: TCondition = None,
    ) -> None:
        """
        Changes the state in the DataDict

        Parameters:
            data: DataDict
            state: np.ndarray
                The target state values
            condition: Optional[TCondition]
        """

        self_cond = self(data)
        cond = unify_condition(condition, data)
        self._state_change(data, state, cond & self_cond)

    @property
    def name(self):
        return self._name


class BooleanState(_State):
    """
    Specialization for boolean states.
    """

    @classmethod
    def from_boolean(
            cls,
            name: str,
            graph: Optional[nx.Graph] = None) -> BooleanState:
        """
        Factory method for creating a state from a boolean field
        in a DataDict. The name of the state corresponds to the data field name
        in the DataDict.

        Parameters:
            name: str
            graph: Optional[nx.Graph]
                A graph object onto which the state change is recorded
        """

        def get_state(arr: np.ndarray):
            return arr

        def state_change(
            data: DataDict,
            state: np.ndarray,
            condition: np.ndarray,
        ):

            # TODO: maybe offload application of condition to state here?
            data[name][condition] = state

            if graph is not None:
                sel_nodes = np.asarray(graph.nodes)[condition]

                for i, node in enumerate(sel_nodes):
                    if isinstance(state, np.ndarray):
                        this_state = state[i]
                    else:
                        this_state = state
                    if name not in graph.nodes[node]["history"]:
                        graph.nodes[node]["history"][name] = []

                    graph.nodes[node]["history"][name].append(
                        (graph.graph["cur_tick"], this_state))

        return cls(get_state, get_state, name, name, state_change)


class FloatState(_State):
    """
    Specialization for a float state
    """

    @classmethod
    def from_timer(cls, name: str) -> FloatState:
        """
        Factory method for creating a state from a timer field
        in a DataDict.  The name of the state corresponds to the data field
        name in the DataDict.

        Parameters:
            name: str
        """

        def get_state(arr: np.ndarray):
            # State is active when field is > 0
            return arr > 0

        def get_state_value(arr: np.ndarray):
            return arr

        def state_change(data: DataDict, state: np.ndarray, condition):
            data[name][condition] = state

        return cls(get_state, get_state_value, name, name, state_change)

    @classmethod
    def from_counter(cls, name: str) -> FloatState:
        """
        Factory method for creating a state from a counter field
        in a DataDict.  The name of the state corresponds to the data field
        name in the DataDict.

        Parameters:
            name: str
        """

        def get_state(arr: np.ndarray):
            # State is active when field is > -np.inf
            return arr > -np.inf

        def get_state_value(arr: np.ndarray):
            return arr

        def state_change(data: DataDict, state: np.ndarray, condition):
            data[name][condition] = state

        return cls(get_state, get_state_value, name, name, state_change)


def log_call(func):
    """
    Convenience function for logging

    When `DEBUG` is set to true, log the difference of the
    DataDict after each transition
    """
    if DEBUG:

        @functools.wraps(func)
        def log_wrapper(self, data):
            _log.debug("Performing %s", self.name)
            df_before = pd.DataFrame(data, copy=True)
            retval = func(self, data)
            df_after = pd.DataFrame(data, copy=True)

            diff = df_before.astype("float") - df_after.astype("float")

            diff_rows = diff.loc[diff.any(axis=1), :]
            diff_cols = diff_rows.loc[:, diff_rows.any(axis=0)]

            df_after = df_after.loc[diff.any(axis=1), :]
            df_after = df_after.loc[:, diff_rows.any(axis=0)]
            _log.debug("Dataframe diff: %s", diff_cols)
            _log.debug("Dataframe now: %s", df_after)

            return retval

        return log_wrapper
    else:
        return func


class _Transition(object, metaclass=abc.ABCMeta):
    """
    Metaclass for Transitions.

    Subclasses have to implement a `__call__` method that performs the
    transition.

    Parameters:
        name: str
    """

    def __init__(self, name: str, *args, **kwargs):
        self._name = name

    @abc.abstractmethod
    def __call__(self, data: DataDict) -> None:
        pass

    @property
    def name(self) -> str:
        return self._name


class Transition(_Transition):
    def __init__(
        self, name: str, state_a: _State, state_b: _State, *args, **kwargs
    ):

        super().__init__(name, *args, **kwargs)
        self._state_a = state_a
        self._state_b = state_b

    @log_call
    def __call__(self, data: DataDict):
        """
        Perform the transition.

        All rows in data which where previusly in state A are transitioned
        to state B.

        Parameters:
            data: DataDict
        """

        # Invert state B to select all rows which are _not_ in state B
        # Use state A as condition so that only rows are activated which
        # where in state A

        (~self._state_b).change_state(data, True, self._state_a(data))
        self._state_a.change_state(data, False)


class ChangeStatesConditionalTransition(_Transition, ConditionalMixin):
    """
    Change a state where external condition is true

    Parameters:
        name: str
        state_a: Union[_State, Tuple[_State, bool]]
            State to change. Can either be a `_State`, in which case the state
            will be set to true or a Tuple[_State, bool], where the second item
            is the value the state should be set to.

    """

    _states_a: List[_State]
    _states_a_vals: List[bool]

    def __init__(
        self,
        name: str,
        states_a: Union[
            Union[_State, Tuple[_State, bool]],
            List[Union[_State, Tuple[_State, bool]]],
        ],
        condition: TCondition,
        *args,
        **kwargs,
    ):
        _Transition.__init__(self, name, *args, **kwargs)
        ConditionalMixin.__init__(self, condition, *args, **kwargs)

        if not isinstance(states_a, list):
            states_a = [states_a]

        self._states_a = []
        self._states_a_vals = []

        for state in states_a:
            if isinstance(state, tuple):
                self._states_a.append(state[0])
                self._states_a_vals.append(state[1])
            else:
                self._states_a.append(state)
                self._states_a_vals.append(True)

    @log_call
    def __call__(self, data: DataDict):
        cond = self.unify_condition(data)

        for state, val in zip(self._states_a, self._states_a_vals):
            state.change_state(data, val, cond)

        return cond


class ConditionalTransition(_Transition, ConditionalMixin):
    """
    Perform a transition from state_a to state_b where an external condition
    is true

    Parameters:
        name: str
        state_a: _State
        state_b: _State
        condition: TCondition
    """

    def __init__(
        self,
        name: str,
        state_a: _State,
        state_b: _State,
        condition: TCondition,
        *args,
        **kwargs,
    ):

        _Transition.__init__(self, name, *args, **kwargs)
        ConditionalMixin.__init__(self, condition, *args, **kwargs)
        self._state_a = state_a
        self._state_b = state_b

    @log_call
    def __call__(self, data: DataDict):

        cond = self.unify_condition(data)

        (~self._state_b).change_state(data, True, cond & self._state_a(data))
        self._state_a.change_state(data, False, cond)

        return cond


class DecreaseTimerTransition(_Transition, ConditionalMixin):
    """
    Decrease the value of a FloatState by one

    Parameters:
        name: str
        state_a: FloatState
        condition: Optional[TCondition]
    """

    def __init__(
        self,
        name: str,
        state_a: FloatState,
        condition: TCondition = None,
        *args,
        **kwargs,
    ):
        _Transition.__init__(self, name, *args, **kwargs)
        ConditionalMixin.__init__(self, condition, *args, **kwargs)
        self._state_a = state_a

    @log_call
    def __call__(self, data: DataDict):

        cond = unify_condition(self._condition, data)
        state_condition = self._state_a(data)

        # Current state value
        cur_state = self._state_a.get_state_value(data)[cond & state_condition]
        self._state_a.change_state(data, cur_state - 1, cond)


class IncreaseTimerTransition(_Transition, ConditionalMixin):
    """
    Increase the value of a FloatState by one

    Parameters:
        name: str
        state_a: FloatState
        condition: Optional[TCondition]
    """

    def __init__(
        self,
        name: str,
        state_a: FloatState,
        condition: TCondition = None,
        *args,
        **kwargs,
    ):
        _Transition.__init__(self, name, *args, **kwargs)
        ConditionalMixin.__init__(self, condition, *args, **kwargs)
        self._state_a = state_a

    @log_call
    def __call__(self, data: DataDict):
        cond = unify_condition(self._condition, data)
        state_condition = self._state_a(data)

        # Current state value
        cur_state = self._state_a.get_state_value(data)[cond & state_condition]
        self._state_a.change_state(data, cur_state + 1, cond)


class InitializeTimerTransition(_Transition, ConditionalMixin):
    """
    Initialize a timer state to values drawn from a PDF

    Parameters:
        name: str
        state_a: FloatState
        initialization_pdf: PDF
        condition: Optional[TCondition]
    """

    def __init__(
        self,
        name: str,
        state_a: FloatState,
        initialization_pdf: PDF,
        condition: TCondition = None,
        *args,
        **kwargs,
    ):

        _Transition.__init__(self, name, *args, **kwargs)
        ConditionalMixin.__init__(self, condition)
        self._state_a = state_a
        self._initialization_pdf = initialization_pdf

    @log_call
    def __call__(self, data: DataDict):

        cond = self.unify_condition(data)

        # Rows which are currently 0
        zero_rows = (~self._state_a(data)) & cond
        num_zero_rows = zero_rows.sum(axis=0)

        initial_vals = self._initialization_pdf.rvs(num_zero_rows)
        (~self._state_a).change_state(data, initial_vals, cond)


class InitializeCounterTransition(_Transition, ConditionalMixin):
    """
    Initialize a counter state

    Parameters:
        name: str
        state_a: FloatState
        start: int
        condition: Optional[TCondition]
    """

    def __init__(
        self,
        name: str,
        state_a: FloatState,
        start: int = 0,
        condition: TCondition = None,
        *args,
        **kwargs,
    ):

        _Transition.__init__(self, name, *args, **kwargs)
        ConditionalMixin.__init__(self, condition)
        self._state_a = state_a
        self._start = start

    @log_call
    def __call__(self, data: DataDict):

        cond = self.unify_condition(data)

        initial_vals = self._start  # Initializes counter at 1
        (~self._state_a).change_state(data, initial_vals, cond)


class MultiStateConditionalTransition(_Transition, ConditionalMixin):
    """
    Perform a transition from state_a to multiple other states

    Parameters:
        name: str
        state_a:  Union[_State, Tuple[_State, bool]]
            State to change. Can either be a `_State`, in which case the state
            will be set to true or a Tuple[_State, bool], where the second item
            is the value the state should be set to.
        states_b: List[Union[_State, Tuple[_State, bool]]]
            List of states to change. Can either be a `_State`, in which case
                the state will be set to true or a Tuple[_State, bool], where
                the second item is the value the state should be set to.
    """

    _states_b: List[_State]
    _states_b_vals: List[bool]

    def __init__(
        self,
        name: str,
        state_a: Union[_State, Tuple[_State, bool]],
        states_b: List[Union[_State, Tuple[_State, bool]]],
        condition: TCondition,
        *args,
        **kwargs,
    ):

        _Transition.__init__(self, name, *args, **kwargs)
        ConditionalMixin.__init__(self, condition, *args, **kwargs)

        if isinstance(state_a, tuple):
            self._state_a = state_a[0]
            self._state_a_val = state_a[1]
        else:
            self._state_a = state_a
            self._state_a_val = False

        self._states_b = []
        self._states_b_vals = []
        for state in states_b:
            if isinstance(state, tuple):
                self._states_b.append(state[0])
                self._states_b_vals.append(state[1])
            else:
                self._states_b.append(state)
                self._states_b_vals.append(True)

    @log_call
    def __call__(self, data: DataDict):

        cond = self.unify_condition(data)

        is_in_state_a = self._state_a(data)
        for state, val in zip(self._states_b, self._states_b_vals):
            (~state).change_state(data, val, cond & is_in_state_a)
        self._state_a.change_state(data, self._state_a_val, cond)

        return cond


class StatCollector(object, metaclass=abc.ABCMeta):
    """
    Convenience class for collecting statistics

    Parameters:
        data_fields: List[str]
            List of data field names to track
    """

    _statistics: Dict[str, List[float]]

    def __init__(self, data_fields: List[str]):
        self._data_fields = data_fields
        self._statistics = defaultdict(list)

    def __call__(self, data: DataDict):
        for field in self._data_fields:
            self._statistics[field].append(data[field].sum())

    def __getitem__(self, key):
        return self._statistics[key]

    def __setitem__(self, key, value):
        self._statistics[key] = value

    @property
    def statistics(self):
        return self._statistics


class StateMachine(object, metaclass=abc.ABCMeta):
    """
    Base class for state machines

    Subclasses have to implement the `transitions` and `state` properties.

    Parameters:
        data: Union[pd.DataFrame, DataDict]
            Can be either a DataFrame of `DataDict`
        stat_collection: Optional[StatCollector]
            Stat collector object
    """

    # _graph_node_hist: Optional[List[Dict[int, Any]]]

    def __init__(
        self,
        data: Union[pd.DataFrame, DataDict],
        stat_collector: Optional[StatCollector],
        trace_states: bool = False,
        *args,
        **kwargs,
    ):
        if isinstance(data, pd.DataFrame):
            self._data = DataDict(
                {key: data[key].values for key in data.columns}
            )
        else:
            self._data = data
        self._stat_collector = stat_collector
        if config["general"]["trace spread"]:
            _log.debug("Tracing the population")
            self._trace_contacts = []
            self._trace_infection = []

        self._cur_tick = 0
        self._trace_states = trace_states
        self._traced_states = []

    @property
    @abc.abstractmethod
    def transitions(self) -> List[_Transition]:
        pass

    @property
    @abc.abstractmethod
    def states(self) -> List[_State]:
        pass

    def tick(self) -> bool:
        """
        Perform all transitions
        """
        for transition in self.transitions:
            transition(self._data)
        if self._stat_collector is not None:
            self._stat_collector(self._data)
        self._cur_tick += 1

        if self._trace_states:
            self._traced_states.append(deepcopy(self._data))
        return False

        """
        if isinstance(self._population, NetworkXPopulation):
            g = self._population._graph
            if self._graph_node_hist is None:
                self._graph_node_hist = []

            self._graph_node_hist.append(
                nx.get_node_attributes(g))
            # track graph attribute changes
        """

    @property
    def statistics(self):
        return self._stat_collector.statistics


class ContagionStateMachine(StateMachine):
    """
    Contagion state machine

    Parameters:
        data: Union[pd.DataFrame, DataDict]
        stat_collector: Optional[StatCollector]
        interactions: sparse.spmatrix
        infection: Infection
        intensity_pdf: PDF,
        rstate: np.random.RandomState
    """

    _states: Dict[str, _State]
    _statistics: Dict[str, List[float]]

    def __init__(
        self,
        data: Union[pd.DataFrame, DataDict],
        stat_collector: Optional[StatCollector],
        population: Population,
        infection: Infection,
        measures: Measures,
        *args,
        **kwargs,
    ):
        super().__init__(data, stat_collector, *args, **kwargs)

        self._population = population
        self._rstate = config["runtime"]["random state"]
        self._infection = infection
        self._statistics = defaultdict(list)
        self._measures = measures

        graph = None
        if isinstance(self._population, NetworkXPopulation):
            graph = self._population._graph
            graph.graph["cur_tick"] = 0

        # Boolean states
        boolean_state_names = [
            "is_new_infected",
            "is_latent",
            "is_new_latent",
            "will_have_symptoms",
            "will_have_symptoms_new",
            "is_symptomatic",
<<<<<<< HEAD
=======
            "is_symptomatic_new",

>>>>>>> 3c2e6695
            "is_infectious",
            "is_new_infectious",
            "is_hospitalized",
            "is_new_hospitalized",
            "will_be_hospitalized",
            "will_be_hospitalized_new",
            "is_dead",
            "is_removed",
            "is_recovering",
            "is_new_recovering",
            "is_recovered",
            "will_die",
            "will_die_new",
        ]

<<<<<<< HEAD
        if self._measures.contact_tracing:
            boolean_state_names.append("is_tracked")
        if self._measures.quarantine:
            boolean_state_names.append("is_quarantined")
            boolean_state_names.append("is_new_quarantined")
        if self._measures.testing:
            boolean_state_names.append("will_be_tested")
            boolean_state_names.append("will_be_tested_new")
            boolean_state_names.append("is_tested")
            boolean_state_names.append("is_new_tested")
            boolean_state_names.append("will_test_negative")
            boolean_state_names.append("will_test_negative_new")
=======
        tracked_boolean_state_names = [
            "is_infected",
        ]
>>>>>>> 3c2e6695

        boolean_states = {
            name: BooleanState.from_boolean(
                name,
                None)
            for name in boolean_state_names
        }

        for name in tracked_boolean_state_names:
            boolean_states[name] = BooleanState.from_boolean(
                name,
                graph if config["general"]["track graph history"] else None)

        # Timer states
        timer_state_names = [
            "latent_duration",
            "time_until_symptoms",
            "infectious_duration",
            "hospitalization_duration",
            "recovery_time",
            "time_until_hospitalization",
            "time_until_death",
        ]

        if self._measures.quarantine:
            timer_state_names.append("quarantine_duration")
        if self._measures.testing:
            timer_state_names.append("time_until_test")
            timer_state_names.append("time_until_test_result")

        timer_states = {
            name: FloatState.from_timer(name) for name in timer_state_names
        }

        # Counter states
        counter_state_names = [
            "time_since_infectious",
        ]

        if self._measures.quarantine:
            counter_state_names.append("time_since_quarantine",)

        counter_states = {
            name: FloatState.from_counter(name) for name in counter_state_names
        }

        self._states = {}
        self._states.update(boolean_states)
        self._states.update(timer_states)
        self._states.update(counter_states)

        # Condition that stores the new infections from this tick
        if self._measures.quarantine:
            infected_condition = (
                Condition(self.__get_new_infections)
                & Condition.from_state(~boolean_states["is_removed"])
                & Condition.from_state(~boolean_states["is_quarantined"])
            )
        else:
            infected_condition = Condition(
                self.__get_new_infections
            ) & Condition.from_state(~boolean_states["is_removed"])

        # Symptomatic
        will_have_symptoms_cond = Condition(self.__will_have_symptoms)

        # Condition that stores people who will be hostpialized
        will_be_hospitalized_cond = Condition(self.__will_be_hospitalized)

        # Condition that stores people who will die
        will_die_cond = Condition(self.__will_die)

        hospit_cond = Condition.from_state(
            ~timer_states["time_until_hospitalization"]
        ) & Condition.from_state(~boolean_states["will_be_hospitalized_new"])

        infectious_cond = Condition.from_state(
            ~timer_states["latent_duration"]
        ) & Condition.from_state(~boolean_states["is_new_latent"])

        symptomatic_cond = Condition.from_state(
            ~timer_states["time_until_symptoms"]
        ) & Condition.from_state(~boolean_states["will_have_symptoms_new"])

        recovery_cond = Condition.from_state(
            ~timer_states["recovery_time"]
        ) & Condition.from_state(~boolean_states["is_new_recovering"])

        is_dead_cond = Condition.from_state(
            ~timer_states["time_until_death"]
        ) & Condition.from_state(~boolean_states["will_die_new"])

        if self._measures.quarantine:
            free_condition = Condition.from_state(
                ~timer_states["quarantine_duration"]
            ) & Condition.from_state(~boolean_states["is_new_quarantined"])

        # Only people who are not hospitalized undergo normal recovery

        normal_recovery_condition = (
            Condition.from_state(~(boolean_states["is_hospitalized"]))
            & Condition.from_state(~timer_states["infectious_duration"])
            & Condition.from_state(~boolean_states["is_new_infectious"])
        )

<<<<<<< HEAD
        hospit_recovery_condition = Condition.from_state(
            ~timer_states["hospitalization_duration"]
        ) & Condition.from_state(~boolean_states["is_new_hospitalized"])
=======
        hospit_recovery_condition = (
                Condition.from_state(
                    ~timer_states["hospitalization_duration"]) &
                Condition.from_state(
                    ~boolean_states["is_new_hospitalized"]) &
                Condition.from_state(
                    ~boolean_states["will_die"])
                )
>>>>>>> 3c2e6695

        # Quarantine condition
        if self._measures.quarantine:
            quarantine_condition = Condition(
                self.__will_be_quarantined
            ) & Condition.from_state(~(boolean_states["is_removed"]))

        if self._measures.testing:
            will_be_tested_cond = Condition(self.__will_be_tested)

            is_tested_cond = Condition.from_state(
                ~timer_states["time_until_test"]
            ) & Condition.from_state(~boolean_states["will_be_tested_new"])

            # Test negative conditions
            will_test_negative_cond = Condition(self.__will_test_negative)

            tested_negative_cond = Condition.from_state(
                ~timer_states["time_until_test_result"]
            ) & Condition.from_state(~boolean_states["will_test_negative_new"])

        temp_states = [
            "is_new_latent",
            "is_new_infectious",
            "will_have_symptoms_new",
            "is_new_recovering",
            "will_be_hospitalized_new",
            "is_new_hospitalized",
            "will_die_new",
<<<<<<< HEAD
=======
            "is_new_quarantined",
            "is_symptomatic_new"

>>>>>>> 3c2e6695
        ]

        if self._measures.quarantine:
            temp_states.append("is_new_quarantined")

        if self._measures.testing:
            temp_states.append("will_be_tested_new")
            temp_states.append("is_new_tested")
            temp_states.append("will_test_negative_new")

        # Timer name, tick when not in this state
        # state will be inverted
        timer_ticks = [
            (
                "latent_duration",
                "is_new_latent",
                self._infection.latent_duration,
            ),
            (
                "infectious_duration",
                "is_new_infectious",
                self._infection.infectious_duration,
            ),
            (
                "time_until_symptoms",
                "will_have_symptoms_new",
                self._infection.incubation_duration,
            ),
            (
                "recovery_time",
                "is_new_recovering",
                self._infection.recovery_time,
            ),
            (
                "time_until_hospitalization",
                "will_be_hospitalized_new",
                self._infection.time_until_hospitalization,
            ),
            (
                "hospitalization_duration",
                "is_new_hospitalized",
                self._infection.hospitalization_duration,
            ),
            (
                "time_until_death",
                "will_die_new",
                self._infection.time_incubation_death,
            ),
        ]

        if self._measures.quarantine:
            timer_ticks.append(
                (
                    "quarantine_duration",
                    "is_new_quarantined",
                    self._measures.quarantine_duration,
                )
            )

        if self._measures.testing:
            timer_ticks.append(
                (
                    "time_until_test",
                    "will_be_tested_new",
                    self._measures.time_until_test,
                )
            )
            timer_ticks.append(
                (
                    "time_until_test_result",
                    "will_test_negative_new",
                    self._measures.time_until_test_result,
                )
            )

        # Counter name, tick when not in this state
        counter_ticks = [
            ("time_since_infectious", "is_new_infectious"),
        ]

        if self._measures.quarantine:
            counter_ticks.append(
                ("time_since_quarantine", "is_new_quarantined")
            )

        # Transitions
        self._transitions = [
            # Healthy - latent
            # Transition from not-infected to:
            #   - is_latent
            #   - is_new_latent
            #   - is_infected
            # if the is infectable condition is true
            MultiStateConditionalTransition(
                "healthy_latent",
                ~boolean_states["is_infected"],
                [
                    boolean_states["is_latent"],
                    boolean_states["is_new_latent"],
                    boolean_states["is_infected"],
                ],
                infected_condition,
            ),
            # When latent time is over, people become infectious
            MultiStateConditionalTransition(
                "latent_infectious",
                boolean_states["is_latent"],
                [
                    boolean_states["is_infectious"],
                    boolean_states["is_new_infectious"],
                ],
                infectious_cond,
            ),
            # Determine if ppl will develop symptoms
            ChangeStatesConditionalTransition(
                "will_have_symptoms",
                [
                    (~boolean_states["will_have_symptoms"], True),
                    (~boolean_states["will_have_symptoms_new"], True)
                ],
                will_have_symptoms_cond,
            ),
            # No symptoms - symptomatic
            MultiStateConditionalTransition(
                "no_symptoms_symptomatic",
                boolean_states["will_have_symptoms"],
<<<<<<< HEAD
                boolean_states["is_symptomatic"],
                symptomatic_cond,
=======
                [
                    boolean_states["is_symptomatic"],
                    boolean_states["is_symptomatic_new"],
                ],
                symptomatic_cond
>>>>>>> 3c2e6695
            ),
            # infectious - recovering
            # Transition from is_infectious to:
            #   -is_recovering
            #   -is_new_recovering
            #   -is_removed
            # where the normal_recovery_condition is True
            MultiStateConditionalTransition(
                "infectious_recovering",
                boolean_states["is_infectious"],
                [
                    boolean_states["is_recovering"],
                    boolean_states["is_new_recovering"],
                    boolean_states["is_removed"],
                    (~boolean_states["is_symptomatic"], False),
                    (~boolean_states["will_have_symptoms"], False),
                    (~counter_states["time_since_infectious"], -np.inf),
                ],
                normal_recovery_condition,
            ),
            # recovering - recovered
            # Transition from is_recovering to:
            #   -is_recovered
            #   -not is_infected
            # where the recovery_time timer is <= 0
            MultiStateConditionalTransition(
                "recovering_recovered",
                boolean_states["is_recovering"],
                [
                    boolean_states["is_recovered"],
                    (~boolean_states["is_infected"], False),
                ],
                recovery_cond,
            ),
            # Activate will_be_hospitalized and will_be_hospitalized_new if the
            # will_be_hospitalized_cond condition is true.
            ChangeStatesConditionalTransition(
                "will_be_hospitalized",
                [
                    ~boolean_states["will_be_hospitalized"],
                    ~boolean_states["will_be_hospitalized_new"],
                ],
                will_be_hospitalized_cond,
            ),
            # will_be_hospitalized - hospitalized
            # Transition from will_be_hospitalized to:
            #   -is_hospitalized
            #   -is_new_hospitalized
            #   -is_removed
            #   -not is_recovering
            # where the time_until_hospitalization timer is <= 0
            MultiStateConditionalTransition(
                "will_be_hospitalized_hospitalized",
                boolean_states["will_be_hospitalized"],
                [
                    boolean_states["is_hospitalized"],
                    boolean_states["is_new_hospitalized"],
                    boolean_states["is_removed"],
                    # (~boolean_states["is_quarantined"], False),
                ],
                hospit_cond,
            ),
            MultiStateConditionalTransition(
                "hospitalized_recovered",
                boolean_states["is_hospitalized"],
                [
                    boolean_states["is_recovered"],
                    (~boolean_states["is_infected"], False),
                    (~boolean_states["is_symptomatic"], False),
                ],
                hospit_recovery_condition,
            ),
            # Activate will_die and will_die_new if the
            # will_die_cond condition is true.
            ChangeStatesConditionalTransition(
                "will_die",
                [~boolean_states["will_die"], ~boolean_states["will_die_new"]],
                will_die_cond,
            ),
            # will_die - is_dead
            # Transition from will_die to:
            #   -is_dead
            #   -is_removed
            #   -not is_infected
            #   -not is_hospitalized
            #   -not is_new_hospitalized
            # where the time_until_death timer is <= 0
            MultiStateConditionalTransition(
                "will_die_is_dead",
                boolean_states["will_die"],
                [
                    boolean_states["is_dead"],
                    boolean_states["is_removed"],
                    (~boolean_states["is_infectious"], False),
                    (~boolean_states["is_infected"], False),
                    (~boolean_states["is_hospitalized"], False),
                    (~boolean_states["is_new_hospitalized"], False),
                    (~boolean_states["is_symptomatic"], False),
                    (~boolean_states["will_have_symptoms"], False),
                ],
                is_dead_cond,
            ),
        ]

        if self._measures.quarantine:
            self._transitions.append(
                # Susceptible - Quarantine
                # transition if:
                #  - is_infected
                #  - is_tracked
                MultiStateConditionalTransition(
                    "is_quarantined",
                    ~boolean_states["is_quarantined"],
                    [
                        boolean_states["is_quarantined"],
                        boolean_states["is_new_quarantined"],
                    ],
                    quarantine_condition,
                )
            )

        if self._measures.testing:
            self._transitions.append(
                ChangeStatesConditionalTransition(
                    "will_be_tested",
                    [
                        ~boolean_states["will_be_tested"],
                        ~boolean_states["will_be_tested_new"],
                    ],
                    will_be_tested_cond,
                )
            )
            self._transitions.append(
                # will_be_tested -> tested
                MultiStateConditionalTransition(
                    "will_be_tested_tested",
                    boolean_states["will_be_tested"],
                    [
                        boolean_states["is_tested"],
                        boolean_states["is_new_tested"],
                    ],
                    is_tested_cond,
                )
            )
            self._transitions.append(
                ChangeStatesConditionalTransition(
                    "will_test_negative",
                    [
                        ~boolean_states["will_test_negative"],
                        ~boolean_states["will_test_negative_new"],
                    ],
                    will_test_negative_cond,
                )
            )
            self._transitions.append(
                MultiStateConditionalTransition(
                    "tested_negative",
                    boolean_states["will_test_negative"],
                    [
                        (~boolean_states["is_tested"], False),
                        (~boolean_states["is_quarantined"], False),
                        (~counter_states["time_since_quarantine"], -np.inf),
                    ],
                    tested_negative_cond,
                )
            )

        if self._measures.quarantine:
            self._transitions.append(
                # TODO: Does coming out of qurantine mean that you are healed?
                # Go out of quarantine
                ChangeStatesConditionalTransition(
                    "quarantined_free",
                    (boolean_states["is_quarantined"], False),
                    free_condition,
                ),
            )

        for (state, dont_tick_when, init_func) in timer_ticks:
            self._transitions.append(
                InitializeTimerTransition(
                    "init_{}".format(state),
                    timer_states[state],
                    init_func,
                    boolean_states[dont_tick_when],
                )
            )
            self._transitions.append(
                DecreaseTimerTransition(
                    "decrease_{}".format(state),
                    timer_states[state],
                    ~(boolean_states[dont_tick_when]),
                )
            )

        for (state, dont_tick_when) in counter_ticks:
            self._transitions.append(
                InitializeCounterTransition(
                    "init_{}".format(state),
                    counter_states[state],
                    1,
                    boolean_states[dont_tick_when],
                )
            )
            self._transitions.append(
                IncreaseTimerTransition(
                    "increase_{}".format(state),
                    counter_states[state],
                    ~(boolean_states[dont_tick_when]),
                )
            )

        # Deactivate temp states
        for state in temp_states:
            self._transitions.append(
                ChangeStatesConditionalTransition(
                    "deactivate_{}".format(state),
                    (boolean_states[state], False),
                    None,
                )
            )

    def tick(self) -> bool:
        """
        Perform all transitions
        """

        super().tick()

        if isinstance(self._population, NetworkXPopulation):
            self._population._graph.graph["cur_tick"] += 1

        if np.sum(self._data["is_infected"]) == 0:
            # Early stopping
            return True
        return False

    @property
    def trace_contacts(self):
        return self._trace_contacts

    @property
    def trace_infection(self):
        return self._trace_infection

    @property
    def transitions(self):
        return self._transitions

    @property
    def states(self):
        return self._states

    def __get_new_infections(self, data: DataDict) -> np.ndarray:

<<<<<<< HEAD
        infectious_mask = self.states["is_infectious"](data)
=======
        infectious_mask = (
            self.states["is_infectious"](data)
            )
>>>>>>> 3c2e6695

        if infectious_mask.sum() == 0:
            self._stat_collector["contacts"].append(0)
            if config["general"]["trace spread"]:
                self._trace_contacts.append(np.empty((1, 0, 2)))
                self._trace_infection.append(np.empty((1, 0, 2)))
            return np.zeros_like(infectious_mask, dtype=np.bool)

        # Only infectious non removed, non-quarantined can infect others
<<<<<<< HEAD
        removed_mask = self.states["is_removed"](data)
        infectious_mask = infectious_mask & (~removed_mask)
        if self._measures.quarantine:
            quarantined_mask = self.states["is_quarantined"](data)
            infectious_mask = infectious_mask & (~quarantined_mask)

        infectious_indices = np.nonzero(infectious_mask)[0]

        healthy_mask = ~self.states["is_infected"](data)
        is_infectable = healthy_mask & (~removed_mask)
        if self._measures.quarantine:
            is_infectable = is_infectable & (~quarantined_mask)
=======
        removed_mask = self.states["is_removed"](data) 
        quarantined_mask = self.states["is_quarantined"](data)
        hospitalized_mask = self.states["is_hospitalized"](data)
        infectious_mask = (
            infectious_mask & (~removed_mask) & (~quarantined_mask) 
            & (~hospitalized_mask)
            )
        infectious_indices = np.nonzero(infectious_mask)[0]

        healthy_mask = ~self.states["is_infected"](data)
        is_infectable = (
            healthy_mask & (~removed_mask) & (~quarantined_mask)
            & (~hospitalized_mask)
            )
>>>>>>> 3c2e6695
        is_infectable_indices = np.nonzero(is_infectable)[0]

        if len(is_infectable_indices) == 0:
            self._stat_collector["contacts"].append(0)
            if config["general"]["trace spread"]:
                self._trace_contacts.append(np.empty((1, 0, 2)))
                self._trace_infection.append(np.empty((1, 0, 2)))
            return np.zeros_like(infectious_mask, dtype=np.bool)

        # NOTE: This is ~2times slower
        (
            contact_cols,
            contact_strengths,
            contact_rows,
        ) = self._population.get_contacts(
            infectious_indices, is_infectable_indices, return_rows=True
        )
        # contacted_mask = np.zeros_like(infectious_mask)
        # contacted_mask[contact_cols] = True

        # Based on the contact rate, sample a poisson rvs
        # for the number of interactions per timestep.
        # A contact is sucessful if the rv is > 1, ie.
        # more than one contact per timestep
        successful_contacts_mask = self._rstate.poisson(contact_strengths) >= 1

        # check if the successful contacts are quarantined

        # we are just interested in the columns, ie. only the
        # ids of the people contacted by the infected.
        # Note, that contacted ids can appear multiple times
        # if a person is successfully contacted by multiple people.
        successful_contacts_indices = contact_cols[successful_contacts_mask]
        successful_contactee_indices = contact_rows[successful_contacts_mask]

        # Calculate infection probability for all contacts
        # The duration of each infection
        infectious_dur = data["time_since_infectious"][
            successful_contactee_indices
        ]

        infection_prob = self._infection.pdf_infection_prob.pdf(infectious_dur)

        # An infection is successful if the bernoulli outcome
        # based on the infection probability is 1

        newly_infected_mask = self._rstate.binomial(1, infection_prob)
        newly_infected_mask = np.asarray(newly_infected_mask, bool)
        # Get the indices for the newly infected
        newly_infected_indices = successful_contacts_indices[
            newly_infected_mask
        ]

        # TODO: Add this as a state not seperate list
        if config["general"]["trace spread"]:
            self._trace_contacts.append(
                np.dstack(
                    (
                        successful_contactee_indices,
                        successful_contacts_indices,
                    )
                )
            )
        num_succesful_contacts = len(successful_contacts_indices)
        self._stat_collector["contacts"].append(num_succesful_contacts)
        newly_infectee_indices = successful_contactee_indices[
                newly_infected_mask
            ]

        if config["general"]["trace spread"]:

            self._trace_infection.append(
                np.dstack((newly_infectee_indices, newly_infected_indices))
            )

        # There might be multiple successfull infections per person
        # from different infected people
        newly_infected_indices, uq_ind = np.unique(
            newly_infected_indices,
            return_index=True)
        # If multiple sucessful interacions pick the first
        newly_infectee_indices = newly_infectee_indices[uq_ind]

        if isinstance(self._population, NetworkXPopulation):
            # update graph history
            g = self._population._graph
            for ni, ni_by in zip(
                    newly_infected_indices,
                    newly_infectee_indices):
                g.nodes[ni]["history"]["infected_at"] = self._cur_tick
                g.nodes[ni]["history"]["infected_by"] = ni_by

        cond = np.zeros_like(infectious_mask, dtype=np.bool)
        cond[newly_infected_indices] = True

        return cond

    def __will_be_hospitalized(self, data: DataDict) -> np.ndarray:
<<<<<<< HEAD
        new_indices = np.nonzero(self.states["will_have_symptoms_new"](data))[
            0
        ]
=======
        new_indices = np.nonzero(
            self.states["is_symptomatic_new"](data))[0]
>>>>>>> 3c2e6695
        if len(new_indices) == 0:
            return np.zeros(data.field_len, dtype=np.bool)

        num_new = len(new_indices)
        will_be_hospitalized_prob = self._infection.hospitalization_prob.rvs(
            num_new
        )

        # roll the dice
        will_be_hospitalized = (
            self._rstate.binomial(1, will_be_hospitalized_prob, size=num_new)
            == 1
        )

        will_be_hospitalized_indices = new_indices[will_be_hospitalized]

        cond = np.zeros(data.field_len, dtype=np.bool)
        cond[will_be_hospitalized_indices] = True

        return cond

    def __will_die(self, data: DataDict) -> np.ndarray:
        new_symptomatic = self.states["is_symptomatic_new"](data)
        new_hospitalized = self.states["will_be_hospitalized"](data)

        new_hosp_indices = np.nonzero(new_symptomatic & new_hospitalized)[0]
        if len(new_hosp_indices) == 0:
            return np.zeros(data.field_len, dtype=np.bool)

        num_new_hosp = len(new_hosp_indices)
        will_die_prob = self._infection.death_prob.rvs(num_new_hosp)

        # roll the dice
        will_die = (
            self._rstate.binomial(1, will_die_prob, size=num_new_hosp) == 1
        )

        will_die_indices = new_hosp_indices[will_die]
        cond = np.zeros(data.field_len, dtype=np.bool)
        cond[will_die_indices] = True

        return cond

    def __will_have_symptoms(self, data: DataDict) -> np.ndarray:

        new_infec = data["is_new_latent"]
        num_new_infec = new_infec.sum()
        new_infec_indices = new_infec.nonzero()[0]
        symp_prob = self._infection.will_have_symptoms_prob.rvs(num_new_infec)

        will_have_symp = (
            self._rstate.binomial(1, symp_prob, size=num_new_infec) == 1
        )

        will_have_symp_indices = new_infec_indices[will_have_symp]
        cond = np.zeros(data.field_len, dtype=np.bool)
        cond[will_have_symp_indices] = True

        return cond

    def __will_be_quarantined(self, data: DataDict) -> np.ndarray:
        # If you are tracked and infected you will be quarantined
        infected_mask = self.states["is_symptomatic"](data)

        if self._measures.contact_tracing:
            tracked_mask = self.states["is_tracked"](data)
        else:
            tracked_mask = np.zeros_like(infected_mask, dtype=np.bool)

        tracked_infected_mask = infected_mask & tracked_mask
        if not np.any(tracked_infected_mask):
            return tracked_infected_mask

        tracked_infected_indices = np.nonzero(tracked_infected_mask)[0]

        backtrack_length = self._measures.backtrack_length
        if backtrack_length == 0:
            return tracked_infected_mask

        # Get contact history
        con_history = self.trace_contacts
        len_history = len(con_history)

        if len_history < backtrack_length:
            backtrack_length = len_history

        if backtrack_length == 0:
            return tracked_infected_mask

        con_history = np.squeeze(np.hstack(con_history[-backtrack_length:]))

        if con_history.size == 0:
            return tracked_infected_mask

        # Only check contacts of tracked infected people
        if len(con_history) > 2:
            # Get history of tracked
            contacted_indices = []
            for tracked_id in tracked_infected_indices:
                hist_id = np.nonzero(con_history[:, 0])[0]
                contacted_indices.append(con_history[hist_id, 1])

            contacted_indices = np.unique(np.concatenate(contacted_indices))
        else:
            contacted_indices = np.unique(con_history)

        if contacted_indices.size == 0:
            return tracked_infected_mask

        contacted_mask = np.zeros_like(infected_mask, dtype=np.bool)
        contacted_mask[contacted_indices] = True
        contacted_mask[~tracked_mask] = False
        if self._measures.track_uninfected == False:
            contacted_mask[~infected_mask] = False

        if self._measures.is_SOT_active:

            is_contactable = tracked_mask
            is_contactable_indices = np.nonzero(is_contactable)[0]

            SOT_contacts_mask = np.zeros_like(infected_mask, dtype=np.bool)
            if len(is_contactable_indices) > 0:
                for i in range(backtrack_length):

                    (
                        contact_cols,
                        contact_strengths,
                    ) = self._population.get_contacts(
                        contacted_indices,
                        is_contactable_indices,
                        return_rows=False,
                    )

                    successful_contacts_mask = (
                        self._rstate.poisson(contact_strengths) >= 1
                    )

                    successful_contacts_indices = contact_cols[
                        successful_contacts_mask
                    ]

                    if len(successful_contacts_indices) > 0:
                        SOT_contacts_mask[successful_contacts_indices] = True
                        if self._measures.track_uninfected == False:
                            SOT_contacts_mask[~infected_mask] = False

            contacted_mask = np.logical_or(contacted_mask, SOT_contacts_mask)

        cond = np.logical_or(tracked_infected_mask, contacted_mask)

        return cond

    def __will_be_tested(self, data: DataDict) -> np.ndarray:

        if self._measures.testing == False:
            return np.zeros(data.field_len, dtype=np.bool)

        new_quarantined = data["is_new_quarantined"]
        num_new_quarantined = new_quarantined.sum()
        new_quarantined_indices = new_quarantined.nonzero()[0]

        will_be_tested = np.ones(num_new_quarantined, dtype=np.bool)

        will_be_tested_indices = new_quarantined_indices[will_be_tested]
        cond = np.zeros(data.field_len, dtype=np.bool)
        cond[will_be_tested_indices] = True

        return cond

    def __will_test_negative(self, data: DataDict) -> np.ndarray:

        new_test_mask = self.states["is_new_tested"](data)

<<<<<<< HEAD
        infectious_mask = self.states["is_infectious"](data) & ~self.states[
            "is_new_infectious"
        ](data)

        non_testable_mask = ~self.states["is_infectious"](data)
        always_negative_mask = new_test_mask & non_testable_mask
        always_negative_indices = np.nonzero(always_negative_mask)[0]

        cond = np.zeros(data.field_len, dtype=np.bool)
        cond[always_negative_indices] = True

        infectious_to_test_mask = new_test_mask & infectious_mask
        if not np.any(infectious_to_test_mask):
            return cond

        infectious_to_test_indices = np.nonzero(infectious_to_test_mask)[0]
        infectious_dur = data["time_since_infectious"][
            infectious_to_test_indices
        ]
        correct_test_prob = self._measures.test_efficiency(infectious_dur)
        positive_test_mask = self._rstate.binomial(1, correct_test_prob)
        positive_test_mask = np.asarray(positive_test_mask, np.bool)
        false_negative_indices = infectious_to_test_indices[
            ~positive_test_mask
        ]
        cond[false_negative_indices] = True
=======
        cond = np.logical_or(cond, contacted_mask)
>>>>>>> 3c2e6695

        return cond<|MERGE_RESOLUTION|>--- conflicted
+++ resolved
@@ -268,9 +268,8 @@
 
     @classmethod
     def from_boolean(
-            cls,
-            name: str,
-            graph: Optional[nx.Graph] = None) -> BooleanState:
+        cls, name: str, graph: Optional[nx.Graph] = None
+    ) -> BooleanState:
         """
         Factory method for creating a state from a boolean field
         in a DataDict. The name of the state corresponds to the data field name
@@ -286,9 +285,7 @@
             return arr
 
         def state_change(
-            data: DataDict,
-            state: np.ndarray,
-            condition: np.ndarray,
+            data: DataDict, state: np.ndarray, condition: np.ndarray,
         ):
 
             # TODO: maybe offload application of condition to state here?
@@ -306,7 +303,8 @@
                         graph.nodes[node]["history"][name] = []
 
                     graph.nodes[node]["history"][name].append(
-                        (graph.graph["cur_tick"], this_state))
+                        (graph.graph["cur_tick"], this_state)
+                    )
 
         return cls(get_state, get_state, name, name, state_change)
 
@@ -897,11 +895,7 @@
             "will_have_symptoms",
             "will_have_symptoms_new",
             "is_symptomatic",
-<<<<<<< HEAD
-=======
             "is_symptomatic_new",
-
->>>>>>> 3c2e6695
             "is_infectious",
             "is_new_infectious",
             "is_hospitalized",
@@ -917,7 +911,6 @@
             "will_die_new",
         ]
 
-<<<<<<< HEAD
         if self._measures.contact_tracing:
             boolean_state_names.append("is_tracked")
         if self._measures.quarantine:
@@ -930,23 +923,21 @@
             boolean_state_names.append("is_new_tested")
             boolean_state_names.append("will_test_negative")
             boolean_state_names.append("will_test_negative_new")
-=======
+
         tracked_boolean_state_names = [
             "is_infected",
         ]
->>>>>>> 3c2e6695
 
         boolean_states = {
-            name: BooleanState.from_boolean(
-                name,
-                None)
+            name: BooleanState.from_boolean(name, None)
             for name in boolean_state_names
         }
 
         for name in tracked_boolean_state_names:
             boolean_states[name] = BooleanState.from_boolean(
                 name,
-                graph if config["general"]["track graph history"] else None)
+                graph if config["general"]["track graph history"] else None,
+            )
 
         # Timer states
         timer_state_names = [
@@ -1040,20 +1031,11 @@
             & Condition.from_state(~boolean_states["is_new_infectious"])
         )
 
-<<<<<<< HEAD
-        hospit_recovery_condition = Condition.from_state(
-            ~timer_states["hospitalization_duration"]
-        ) & Condition.from_state(~boolean_states["is_new_hospitalized"])
-=======
         hospit_recovery_condition = (
-                Condition.from_state(
-                    ~timer_states["hospitalization_duration"]) &
-                Condition.from_state(
-                    ~boolean_states["is_new_hospitalized"]) &
-                Condition.from_state(
-                    ~boolean_states["will_die"])
-                )
->>>>>>> 3c2e6695
+            Condition.from_state(~timer_states["hospitalization_duration"])
+            & Condition.from_state(~boolean_states["is_new_hospitalized"])
+            & Condition.from_state(~boolean_states["will_die"])
+        )
 
         # Quarantine condition
         if self._measures.quarantine:
@@ -1083,12 +1065,7 @@
             "will_be_hospitalized_new",
             "is_new_hospitalized",
             "will_die_new",
-<<<<<<< HEAD
-=======
-            "is_new_quarantined",
-            "is_symptomatic_new"
-
->>>>>>> 3c2e6695
+            "is_symptomatic_new",
         ]
 
         if self._measures.quarantine:
@@ -1207,7 +1184,7 @@
                 "will_have_symptoms",
                 [
                     (~boolean_states["will_have_symptoms"], True),
-                    (~boolean_states["will_have_symptoms_new"], True)
+                    (~boolean_states["will_have_symptoms_new"], True),
                 ],
                 will_have_symptoms_cond,
             ),
@@ -1215,16 +1192,11 @@
             MultiStateConditionalTransition(
                 "no_symptoms_symptomatic",
                 boolean_states["will_have_symptoms"],
-<<<<<<< HEAD
-                boolean_states["is_symptomatic"],
-                symptomatic_cond,
-=======
                 [
                     boolean_states["is_symptomatic"],
                     boolean_states["is_symptomatic_new"],
                 ],
-                symptomatic_cond
->>>>>>> 3c2e6695
+                symptomatic_cond,
             ),
             # infectious - recovering
             # Transition from is_infectious to:
@@ -1480,13 +1452,7 @@
 
     def __get_new_infections(self, data: DataDict) -> np.ndarray:
 
-<<<<<<< HEAD
         infectious_mask = self.states["is_infectious"](data)
-=======
-        infectious_mask = (
-            self.states["is_infectious"](data)
-            )
->>>>>>> 3c2e6695
 
         if infectious_mask.sum() == 0:
             self._stat_collector["contacts"].append(0)
@@ -1496,7 +1462,6 @@
             return np.zeros_like(infectious_mask, dtype=np.bool)
 
         # Only infectious non removed, non-quarantined can infect others
-<<<<<<< HEAD
         removed_mask = self.states["is_removed"](data)
         infectious_mask = infectious_mask & (~removed_mask)
         if self._measures.quarantine:
@@ -1509,22 +1474,6 @@
         is_infectable = healthy_mask & (~removed_mask)
         if self._measures.quarantine:
             is_infectable = is_infectable & (~quarantined_mask)
-=======
-        removed_mask = self.states["is_removed"](data) 
-        quarantined_mask = self.states["is_quarantined"](data)
-        hospitalized_mask = self.states["is_hospitalized"](data)
-        infectious_mask = (
-            infectious_mask & (~removed_mask) & (~quarantined_mask) 
-            & (~hospitalized_mask)
-            )
-        infectious_indices = np.nonzero(infectious_mask)[0]
-
-        healthy_mask = ~self.states["is_infected"](data)
-        is_infectable = (
-            healthy_mask & (~removed_mask) & (~quarantined_mask)
-            & (~hospitalized_mask)
-            )
->>>>>>> 3c2e6695
         is_infectable_indices = np.nonzero(is_infectable)[0]
 
         if len(is_infectable_indices) == 0:
@@ -1591,8 +1540,8 @@
         num_succesful_contacts = len(successful_contacts_indices)
         self._stat_collector["contacts"].append(num_succesful_contacts)
         newly_infectee_indices = successful_contactee_indices[
-                newly_infected_mask
-            ]
+            newly_infected_mask
+        ]
 
         if config["general"]["trace spread"]:
 
@@ -1603,8 +1552,8 @@
         # There might be multiple successfull infections per person
         # from different infected people
         newly_infected_indices, uq_ind = np.unique(
-            newly_infected_indices,
-            return_index=True)
+            newly_infected_indices, return_index=True
+        )
         # If multiple sucessful interacions pick the first
         newly_infectee_indices = newly_infectee_indices[uq_ind]
 
@@ -1612,8 +1561,8 @@
             # update graph history
             g = self._population._graph
             for ni, ni_by in zip(
-                    newly_infected_indices,
-                    newly_infectee_indices):
+                newly_infected_indices, newly_infectee_indices
+            ):
                 g.nodes[ni]["history"]["infected_at"] = self._cur_tick
                 g.nodes[ni]["history"]["infected_by"] = ni_by
 
@@ -1623,14 +1572,7 @@
         return cond
 
     def __will_be_hospitalized(self, data: DataDict) -> np.ndarray:
-<<<<<<< HEAD
-        new_indices = np.nonzero(self.states["will_have_symptoms_new"](data))[
-            0
-        ]
-=======
-        new_indices = np.nonzero(
-            self.states["is_symptomatic_new"](data))[0]
->>>>>>> 3c2e6695
+        new_indices = np.nonzero(self.states["is_symptomatic_new"](data))[0]
         if len(new_indices) == 0:
             return np.zeros(data.field_len, dtype=np.bool)
 
@@ -1804,7 +1746,6 @@
 
         new_test_mask = self.states["is_new_tested"](data)
 
-<<<<<<< HEAD
         infectious_mask = self.states["is_infectious"](data) & ~self.states[
             "is_new_infectious"
         ](data)
@@ -1831,8 +1772,5 @@
             ~positive_test_mask
         ]
         cond[false_negative_indices] = True
-=======
-        cond = np.logical_or(cond, contacted_mask)
->>>>>>> 3c2e6695
 
         return cond