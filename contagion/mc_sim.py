# -*- coding: utf-8 -*-

"""
Name: mc_sim.py
Authors: Christian Haack, Martina Karl, Stephan Meighen-Berger, Andrea Turcati
Runs a monte-carlo (random walk) simulation
for the social interactions.
"""
from collections import defaultdict

from time import time
import logging
import numpy as np  # type: ignore
import pandas as pd  # type: ignore

from .config import config
from .state_machine import ContagionStateMachine, StatCollector
from . import scenario


_log = logging.getLogger(__name__)


class MC_Sim(object):
    """
    class: MC_Sim
    Monte-carlo simulation for the infection spread.
    Parameters:
        -scipy.sparse population:
            The population
        -obj infection:
            The infection object
        -np.array tracked:
            The tracked population
        -dic config:
            The config file
    Returns:
        -None
    "God does not roll dice!"
    """

    def __init__(self, population, infection, measures):
        """
        function: __init__
        Initializes the class.
        Parameters:
            -Population population:
                The population
            -obj infection:
                The infection object
            -obj measures:
                The measures object
        Returns:
            -None
        """
        # Inputs
        self.__infected = config["infection"]["infected"]
        self.__infect = infection
        self.__pop = population
        self.__measures = measures

        self.__rstate = config["runtime"]["random state"]

        self.__pop_size = config["population"]["population size"]

        _log.debug("Constructing the population array")

        # TODO: doesn't actually have to be a DataFrame anymore
        self.__population = pd.DataFrame(
            {
                "is_infected": False,
                "is_new_infected": False,
<<<<<<< HEAD
                "can_infect": False,
                "is_new_can_infect": False,
                "has_symptoms": False,
=======
               
                "is_latent": False,
                "is_new_latent": False,
                "is_infectious": False,
                "is_new_infectious": False,
               
                "will_have_symptoms": False,
                "will_have_symptoms_new": False,
                "is_symptomatic": False,

>>>>>>> 780561ec
                "is_removed": False,
               
                "is_hospitalized": False,
                "is_new_hospitalized": False,
                "is_recovering": False,
                "is_new_recovering": False,
                "is_recovered": False,
                "will_die": False,
                "will_die_new": False,
                "will_be_hospitalized": False,
                "will_be_hospitalized_new": False,
                "is_dead": False,
                "is_new_dead": False,
                "is_quarantined": False,
                "is_new_quarantined": False,
<<<<<<< HEAD
                "symptomless_duration": 0,
                "symptom_duration": 0,
=======

                "is_tracked": False,

                "infectious_duration": 0,
>>>>>>> 780561ec
                "latent_duration": 0,
                "time_until_hospitalization": 0,
                "time_since_infectious": -np.inf,
                "hospitalization_duration": 0,
                "recovery_time": 0,
                "time_until_death": 0,
<<<<<<< HEAD
                "can_infect_duration": 0,
=======
                "time_until_symptoms": 0,
>>>>>>> 780561ec
                "quarantine_duration": 0,

            },
            index=np.arange(self.__pop_size),
        )

        # Choosing the infected
        infect_id = self.__rstate.choice(
            range(self.__pop_size), size=self.__infected, replace=False
        )
<<<<<<< HEAD
        # TODO: Generalize this to allow a choice of what type of patient 0
        # Their symptomless duration
        symptom_less_dur = np.around(
            self.__infect.symptomless_duration.rvs(self.__infected)
=======

        # Their infection duration
        latent_dur = np.around(
            self.__infect.latent_duration.rvs(self.__infected)
>>>>>>> 780561ec
        )

        # Filling the array
        self.__population.loc[infect_id, "is_infected"] = True
<<<<<<< HEAD
        # TODO: Add a switch if these people have symptoms or not
        self.__population.loc[infect_id, "can_infect"] = True
        self.__population.loc[infect_id, "has_symptoms"] = False
        self.__population.loc[infect_id, "symptomless_duration"] = (
            symptom_less_dur
        )
        self.__population.loc[infect_id, "can_infect_duration"] = 1

        _log.info("There will be %d simulation steps", self._sim_length)
=======
        self.__population.loc[infect_id, "is_latent"] = True
        self.__population.loc[infect_id, "latent_duration"] = latent_dur
        # TODO: Add a switch if these people have symptoms or not
>>>>>>> 780561ec

        # Set Contact Tracing
        tracked = self.__measures.tracked
        if tracked is not None:
            _log.debug("Constructing tracked people ids")
            self.__population.loc[tracked, "is_tracked"] = True
        else:
            _log.debug("Population is not tracked")

        # The storage dictionary
        self.__statistics = defaultdict(list)

        # The statistics of interest
        stat_collector = StatCollector(
<<<<<<< HEAD
            config['statistics']
=======
            [
                "is_removed",
                "is_latent",
                "is_infectious",
                "is_infected",
                "is_hospitalized",
                "is_recovered",
                "is_dead",
                "is_quarantined",
                "is_symptomatic"
            ]
>>>>>>> 780561ec
        )
        # The state machine
        _log.debug("Setting up the state machine")
        self._sm = ContagionStateMachine(
            self.__population,
            stat_collector,
            self.__pop,
            self.__infect,
            self.__measures,
        )

        _log.debug("Setting simulation scenario")

        scenario_conf = dict(config["scenario"])
        scenario_class = scenario_conf.pop("class")

        self._scenario = getattr(scenario, scenario_class)(
            state_machine=self._sm, **scenario_conf)

        _log.debug("Finished the state machine")
        # Running the simulation
        _log.debug("Launching the simulation")
        start = time()
        self.__simulation()
        end = time()
        _log.debug("Finished the simulation")
        self.__statistics = self._sm.statistics
        _log.info("MC simulation took %f seconds" % (end - start))

    @property
    def statistics(self):
        """
        function: statistics
        Getter functions for the simulation results
        from the simulation
        Parameters:
            -None
        Returns:
            -dic statistics:
                Stores the results from the simulation
        """
        return self.__statistics

    @property
    def trace_contacts(self):
        """
        function: trace_contacts
        Getter functions for the simulation results
        from the simulation
        Parameters:
            -None
        Returns:
            -list trace_contacts:
                Stores the spread
        """
        return self._sm.trace_contacts

    @property
    def trace_infection(self):
        """
        function: trace_infection
        Getter functions for the simulation results
        from the simulation
        Parameters:
            -None
        Returns:
            -list trace_infection:
                Stores the spread
        """
        return self._sm.trace_infection

    @property
    def time_array(self):
        """
        function: time_array
        Returns the time array used
        Parameters:
            -None
        Returns:
            np.array __t:
                The time array
        """
        return np.arange(self._scenario._sim_length)

    @property
    def population(self):
        return self.__population

    def __simulation(self):
        """
        function: __simulation
        Runs the simulation
        Parameters:
            -None
        Returns:
            -None
        """

        self._scenario.run()
<|MERGE_RESOLUTION|>--- conflicted
+++ resolved
@@ -1,291 +1,253 @@
-# -*- coding: utf-8 -*-
-
-"""
-Name: mc_sim.py
-Authors: Christian Haack, Martina Karl, Stephan Meighen-Berger, Andrea Turcati
-Runs a monte-carlo (random walk) simulation
-for the social interactions.
-"""
-from collections import defaultdict
-
-from time import time
-import logging
-import numpy as np  # type: ignore
-import pandas as pd  # type: ignore
-
-from .config import config
-from .state_machine import ContagionStateMachine, StatCollector
-from . import scenario
-
-
-_log = logging.getLogger(__name__)
-
-
-class MC_Sim(object):
-    """
-    class: MC_Sim
-    Monte-carlo simulation for the infection spread.
-    Parameters:
-        -scipy.sparse population:
-            The population
-        -obj infection:
-            The infection object
-        -np.array tracked:
-            The tracked population
-        -dic config:
-            The config file
-    Returns:
-        -None
-    "God does not roll dice!"
-    """
-
-    def __init__(self, population, infection, measures):
-        """
-        function: __init__
-        Initializes the class.
-        Parameters:
-            -Population population:
-                The population
-            -obj infection:
-                The infection object
-            -obj measures:
-                The measures object
-        Returns:
-            -None
-        """
-        # Inputs
-        self.__infected = config["infection"]["infected"]
-        self.__infect = infection
-        self.__pop = population
-        self.__measures = measures
-
-        self.__rstate = config["runtime"]["random state"]
-
-        self.__pop_size = config["population"]["population size"]
-
-        _log.debug("Constructing the population array")
-
-        # TODO: doesn't actually have to be a DataFrame anymore
-        self.__population = pd.DataFrame(
-            {
-                "is_infected": False,
-                "is_new_infected": False,
-<<<<<<< HEAD
-                "can_infect": False,
-                "is_new_can_infect": False,
-                "has_symptoms": False,
-=======
-               
-                "is_latent": False,
-                "is_new_latent": False,
-                "is_infectious": False,
-                "is_new_infectious": False,
-               
-                "will_have_symptoms": False,
-                "will_have_symptoms_new": False,
-                "is_symptomatic": False,
-
->>>>>>> 780561ec
-                "is_removed": False,
-               
-                "is_hospitalized": False,
-                "is_new_hospitalized": False,
-                "is_recovering": False,
-                "is_new_recovering": False,
-                "is_recovered": False,
-                "will_die": False,
-                "will_die_new": False,
-                "will_be_hospitalized": False,
-                "will_be_hospitalized_new": False,
-                "is_dead": False,
-                "is_new_dead": False,
-                "is_quarantined": False,
-                "is_new_quarantined": False,
-<<<<<<< HEAD
-                "symptomless_duration": 0,
-                "symptom_duration": 0,
-=======
-
-                "is_tracked": False,
-
-                "infectious_duration": 0,
->>>>>>> 780561ec
-                "latent_duration": 0,
-                "time_until_hospitalization": 0,
-                "time_since_infectious": -np.inf,
-                "hospitalization_duration": 0,
-                "recovery_time": 0,
-                "time_until_death": 0,
-<<<<<<< HEAD
-                "can_infect_duration": 0,
-=======
-                "time_until_symptoms": 0,
->>>>>>> 780561ec
-                "quarantine_duration": 0,
-
-            },
-            index=np.arange(self.__pop_size),
-        )
-
-        # Choosing the infected
-        infect_id = self.__rstate.choice(
-            range(self.__pop_size), size=self.__infected, replace=False
-        )
-<<<<<<< HEAD
-        # TODO: Generalize this to allow a choice of what type of patient 0
-        # Their symptomless duration
-        symptom_less_dur = np.around(
-            self.__infect.symptomless_duration.rvs(self.__infected)
-=======
-
-        # Their infection duration
-        latent_dur = np.around(
-            self.__infect.latent_duration.rvs(self.__infected)
->>>>>>> 780561ec
-        )
-
-        # Filling the array
-        self.__population.loc[infect_id, "is_infected"] = True
-<<<<<<< HEAD
-        # TODO: Add a switch if these people have symptoms or not
-        self.__population.loc[infect_id, "can_infect"] = True
-        self.__population.loc[infect_id, "has_symptoms"] = False
-        self.__population.loc[infect_id, "symptomless_duration"] = (
-            symptom_less_dur
-        )
-        self.__population.loc[infect_id, "can_infect_duration"] = 1
-
-        _log.info("There will be %d simulation steps", self._sim_length)
-=======
-        self.__population.loc[infect_id, "is_latent"] = True
-        self.__population.loc[infect_id, "latent_duration"] = latent_dur
-        # TODO: Add a switch if these people have symptoms or not
->>>>>>> 780561ec
-
-        # Set Contact Tracing
-        tracked = self.__measures.tracked
-        if tracked is not None:
-            _log.debug("Constructing tracked people ids")
-            self.__population.loc[tracked, "is_tracked"] = True
-        else:
-            _log.debug("Population is not tracked")
-
-        # The storage dictionary
-        self.__statistics = defaultdict(list)
-
-        # The statistics of interest
-        stat_collector = StatCollector(
-<<<<<<< HEAD
-            config['statistics']
-=======
-            [
-                "is_removed",
-                "is_latent",
-                "is_infectious",
-                "is_infected",
-                "is_hospitalized",
-                "is_recovered",
-                "is_dead",
-                "is_quarantined",
-                "is_symptomatic"
-            ]
->>>>>>> 780561ec
-        )
-        # The state machine
-        _log.debug("Setting up the state machine")
-        self._sm = ContagionStateMachine(
-            self.__population,
-            stat_collector,
-            self.__pop,
-            self.__infect,
-            self.__measures,
-        )
-
-        _log.debug("Setting simulation scenario")
-
-        scenario_conf = dict(config["scenario"])
-        scenario_class = scenario_conf.pop("class")
-
-        self._scenario = getattr(scenario, scenario_class)(
-            state_machine=self._sm, **scenario_conf)
-
-        _log.debug("Finished the state machine")
-        # Running the simulation
-        _log.debug("Launching the simulation")
-        start = time()
-        self.__simulation()
-        end = time()
-        _log.debug("Finished the simulation")
-        self.__statistics = self._sm.statistics
-        _log.info("MC simulation took %f seconds" % (end - start))
-
-    @property
-    def statistics(self):
-        """
-        function: statistics
-        Getter functions for the simulation results
-        from the simulation
-        Parameters:
-            -None
-        Returns:
-            -dic statistics:
-                Stores the results from the simulation
-        """
-        return self.__statistics
-
-    @property
-    def trace_contacts(self):
-        """
-        function: trace_contacts
-        Getter functions for the simulation results
-        from the simulation
-        Parameters:
-            -None
-        Returns:
-            -list trace_contacts:
-                Stores the spread
-        """
-        return self._sm.trace_contacts
-
-    @property
-    def trace_infection(self):
-        """
-        function: trace_infection
-        Getter functions for the simulation results
-        from the simulation
-        Parameters:
-            -None
-        Returns:
-            -list trace_infection:
-                Stores the spread
-        """
-        return self._sm.trace_infection
-
-    @property
-    def time_array(self):
-        """
-        function: time_array
-        Returns the time array used
-        Parameters:
-            -None
-        Returns:
-            np.array __t:
-                The time array
-        """
-        return np.arange(self._scenario._sim_length)
-
-    @property
-    def population(self):
-        return self.__population
-
-    def __simulation(self):
-        """
-        function: __simulation
-        Runs the simulation
-        Parameters:
-            -None
-        Returns:
-            -None
-        """
-
-        self._scenario.run()
+# -*- coding: utf-8 -*-
+
+"""
+Name: mc_sim.py
+Authors: Christian Haack, Martina Karl, Stephan Meighen-Berger, Andrea Turcati
+Runs a monte-carlo (random walk) simulation
+for the social interactions.
+"""
+from collections import defaultdict
+
+from time import time
+import logging
+import numpy as np  # type: ignore
+import pandas as pd  # type: ignore
+
+from .config import config
+from .state_machine import ContagionStateMachine, StatCollector
+from . import scenario
+
+
+_log = logging.getLogger(__name__)
+
+
+class MC_Sim(object):
+    """
+    class: MC_Sim
+    Monte-carlo simulation for the infection spread.
+    Parameters:
+        -scipy.sparse population:
+            The population
+        -obj infection:
+            The infection object
+        -np.array tracked:
+            The tracked population
+        -dic config:
+            The config file
+    Returns:
+        -None
+    "God does not roll dice!"
+    """
+
+    def __init__(self, population, infection, measures):
+        """
+        function: __init__
+        Initializes the class.
+        Parameters:
+            -Population population:
+                The population
+            -obj infection:
+                The infection object
+            -obj measures:
+                The measures object
+        Returns:
+            -None
+        """
+        # Inputs
+        self.__infected = config["infection"]["infected"]
+        self.__infect = infection
+        self.__pop = population
+        self.__measures = measures
+
+        self.__rstate = config["runtime"]["random state"]
+
+        self.__pop_size = config["population"]["population size"]
+
+        _log.debug("Constructing the population array")
+
+        # TODO: doesn't actually have to be a DataFrame anymore
+        self.__population = pd.DataFrame(
+            {
+                "is_infected": False,
+                "is_new_infected": False,
+               
+                "is_latent": False,
+                "is_new_latent": False,
+                "is_infectious": False,
+                "is_new_infectious": False,
+               
+                "will_have_symptoms": False,
+                "will_have_symptoms_new": False,
+                "is_symptomatic": False,
+
+                "is_removed": False,
+               
+                "is_hospitalized": False,
+                "is_new_hospitalized": False,
+                "is_recovering": False,
+                "is_new_recovering": False,
+                "is_recovered": False,
+                "will_die": False,
+                "will_die_new": False,
+                "will_be_hospitalized": False,
+                "will_be_hospitalized_new": False,
+                "is_dead": False,
+                "is_new_dead": False,
+                "is_quarantined": False,
+                "is_new_quarantined": False,
+
+                "is_tracked": False,
+
+                "infectious_duration": 0,
+                "latent_duration": 0,
+                "time_until_hospitalization": 0,
+                "time_since_infectious": -np.inf,
+                "hospitalization_duration": 0,
+                "recovery_time": 0,
+                "time_until_death": 0,
+                "time_until_symptoms": 0,
+                "quarantine_duration": 0,
+
+            },
+            index=np.arange(self.__pop_size),
+        )
+
+        # Choosing the infected
+        infect_id = self.__rstate.choice(
+            range(self.__pop_size), size=self.__infected, replace=False
+        )
+
+        # Their infection duration
+        latent_dur = np.around(
+            self.__infect.latent_duration.rvs(self.__infected)
+        )
+
+        # Filling the array
+        self.__population.loc[infect_id, "is_infected"] = True
+        self.__population.loc[infect_id, "is_latent"] = True
+        self.__population.loc[infect_id, "latent_duration"] = latent_dur
+        # TODO: Add a switch if these people have symptoms or not
+
+        # Set Contact Tracing
+        tracked = self.__measures.tracked
+        if tracked is not None:
+            _log.debug("Constructing tracked people ids")
+            self.__population.loc[tracked, "is_tracked"] = True
+        else:
+            _log.debug("Population is not tracked")
+
+        # The storage dictionary
+        self.__statistics = defaultdict(list)
+
+        # The statistics of interest
+        stat_collector = StatCollector(
+            [
+                "is_removed",
+                "is_latent",
+                "is_infectious",
+                "is_infected",
+                "is_hospitalized",
+                "is_recovered",
+                "is_dead",
+                "is_quarantined",
+                "is_symptomatic"
+            ]
+        )
+        # The state machine
+        _log.debug("Setting up the state machine")
+        self._sm = ContagionStateMachine(
+            self.__population,
+            stat_collector,
+            self.__pop,
+            self.__infect,
+            self.__measures,
+        )
+
+        _log.debug("Setting simulation scenario")
+
+        scenario_conf = dict(config["scenario"])
+        scenario_class = scenario_conf.pop("class")
+
+        self._scenario = getattr(scenario, scenario_class)(
+            state_machine=self._sm, **scenario_conf)
+
+        _log.debug("Finished the state machine")
+        # Running the simulation
+        _log.debug("Launching the simulation")
+        start = time()
+        self.__simulation()
+        end = time()
+        _log.debug("Finished the simulation")
+        self.__statistics = self._sm.statistics
+        _log.info("MC simulation took %f seconds" % (end - start))
+
+    @property
+    def statistics(self):
+        """
+        function: statistics
+        Getter functions for the simulation results
+        from the simulation
+        Parameters:
+            -None
+        Returns:
+            -dic statistics:
+                Stores the results from the simulation
+        """
+        return self.__statistics
+
+    @property
+    def trace_contacts(self):
+        """
+        function: trace_contacts
+        Getter functions for the simulation results
+        from the simulation
+        Parameters:
+            -None
+        Returns:
+            -list trace_contacts:
+                Stores the spread
+        """
+        return self._sm.trace_contacts
+
+    @property
+    def trace_infection(self):
+        """
+        function: trace_infection
+        Getter functions for the simulation results
+        from the simulation
+        Parameters:
+            -None
+        Returns:
+            -list trace_infection:
+                Stores the spread
+        """
+        return self._sm.trace_infection
+
+    @property
+    def time_array(self):
+        """
+        function: time_array
+        Returns the time array used
+        Parameters:
+            -None
+        Returns:
+            np.array __t:
+                The time array
+        """
+        return np.arange(self._scenario._sim_length)
+
+    @property
+    def population(self):
+        return self.__population
+
+    def __simulation(self):
+        """
+        function: __simulation
+        Runs the simulation
+        Parameters:
+            -None
+        Returns:
+            -None
+        """
+
+        self._scenario.run()