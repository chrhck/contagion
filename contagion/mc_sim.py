--- conflicted
+++ resolved
@@ -1,300 +1,247 @@
-# -*- coding: utf-8 -*-
-
-"""
-Name: mc_sim.py
-Authors: Christian Haack, Martina Karl, Stephan Meighen-Berger, Andrea Turcati
-Runs a monte-carlo (random walk) simulation
-for the social interactions.
-"""
-from collections import defaultdict
-from sys import exit
-from time import time
-import logging
-import numpy as np  # type: ignore
-import pandas as pd  # type: ignore
-from scipy import sparse
-
-from .config import config
-from .pdfs import Uniform
-<<<<<<< HEAD
-from .state_machine import ContagionStateMachine
-=======
-from .state_machine import ContagionStateMachine, StatCollector
->>>>>>> 361ac912
-
-_log = logging.getLogger(__name__)
-
-
-class MC_Sim(object):
-    """
-    class: MC_Sim
-    Monte-carlo simulation for the infection spread.
-    Parameters:
-        -scipy.sparse population:
-            The population
-        -obj infection:
-            The infection object
-        -np.array tracked:
-            The tracked population
-        -dic config:
-            The config file
-    Returns:
-        -None
-    "God does not roll dice!"
-    """
-
-    def __init__(self, population, infection, tracked):
-        """
-        function: __init__
-        Initializes the class.
-        Parameters:
-            -scipy.sparse population:
-                The population
-            -obj infection:
-                The infection object
-            -np.array tracked:
-                The tracked population
-        Returns:
-            -None
-        """
-        # Inputs
-        self.__infected = config["infected"]
-        self.__infect = infection
-        self.__dt = config["time step"]
-        self.__pop_matrix = population
-        self.__t = np.arange(0.0, config["simulation length"], step=self.__dt)
-
-        _log.debug("The interaction intensity pdf")
-        if config["interaction intensity"] == "uniform":
-            self.__intense_pdf = Uniform(0, 1)
-            # The Reproductive Number
-            self.__R0 = (
-                config["mean social circle interactions"]
-                * config["infection duration mean"]
-                * 0.5
-            )
-        else:
-            _log.error(
-                "Unrecognized intensity pdf! Set to " +
-                config["interaction intensity"]
-            )
-            exit("Check the interaction intensity in the config file!")
-
-        # Checking random state
-        if config["random state"] is None:
-            _log.warning("No random state given, constructing new state")
-            self.__rstate = np.random.RandomState()
-        else:
-            self.__rstate = config["random state"]
-
-        _log.debug("Constructing simulation population")
-        _log.debug("The infected ids and durations...")
-
-        self.__pop_size = population.shape[0]
-
-        _log.debug("Constructing the population array")
-
-        self.__population = pd.DataFrame(
-            {
-                "is_infected": False,
-                "is_new_infected": False,
-                "is_incubation": False,
-                "is_new_incubation": False,
-                "is_infectious": False,
-                "is_new_infectious": False,
-                "is_removed": False,
-                "is_critical": False,
-                "is_hospitalized": False,
-                "is_new_hospitalized": False,
-                "is_recovering": False,
-                "is_new_recovering": False,
-                "is_recovered": False,
-                "will_die": False,
-                "will_be_hospitalized": False,
-<<<<<<< HEAD
-                "has_died": False,
-=======
-                "is_dead": False,
-                "is_new_dead": False,
->>>>>>> 361ac912
-                "incubation_duration": 0,
-                "infectious_duration": 0,
-                "time_until_hospitalization": 0,
-                "hospitalization_duration": 0,
-                "recovery_time": 0,
-                "time_until_death": 0,
-
-            },
-            index=np.arange(self.__pop_size),
-        )
-
-        # Choosing the infected
-        infect_id = self.__rstate.choice(
-            range(self.__pop_size), size=self.__infected, replace=False
-        )
-
-        # Their infection duration
-        infect_dur = (
-            np.around(self.__infect.infectious_duration.rvs(self.__infected))
-        )
-
-        # Filling the array
-        self.__population.loc[infect_id, "is_infected"] = True
-        self.__population.loc[infect_id, "is_infectious"] = True
-        self.__population.loc[infect_id, "infectious_duration"] = infect_dur
-
-        _log.info("There will be %d simulation steps" % len(self.__t))
-
-        # Set tracking
-        if tracked is not None:
-            _log.debug("Constructiong tracked people ids")
-            self.__tracked = True
-            tracked_df = pd.DataFrame(
-                {"is_tracked": False}, index=np.arange(self.__pop_size)
-            )
-            tracked_df.loc[tracked, "is_tracked"] = True
-            self.__population = pd.concat([self.__population, tracked_df],
-                                          axis=1)
-        else:
-            _log.debug("Population is not tracked")
-            self.__tracked = False
-
-        # Some additional storage
-        self.__distribution = []
-        self.__total_infections = []
-        self.__new_infections = []
-        self.__immune = []
-
-        # The storage dictionary
-        self.__statistics = defaultdict(list)
-        # Running the simulation
-
-<<<<<<< HEAD
-        self._sm = ContagionStateMachine(
-            self.__population,
-=======
-        stat_collector = StatCollector(
-            ["is_removed", "is_incubation", "is_infectious", "is_infected",
-             "is_hospitalized", "is_recovered", "is_dead"])
-        self._sm = ContagionStateMachine(
-            self.__population,
-            stat_collector,
->>>>>>> 361ac912
-            self.__pop_matrix,
-            self.__infect,
-            self.__intense_pdf,
-            self.__rstate)
-
-        start = time()
-        self.__simulation()
-        end = time()
-<<<<<<< HEAD
-        self.__statistics.update(self._sm._statistics)
-=======
-        self.__statistics = self._sm.statistics
->>>>>>> 361ac912
-        _log.info("MC simulation took %f seconds" % (end - start))
-
-    @property
-    def statistics(self):
-        """
-        function: statistics
-        Getter functions for the simulation results
-        from the simulation
-        Parameters:
-            -None
-        Returns:
-            -dic statistics:
-                Stores the results from the simulation
-        """
-        return self.__statistics
-
-    @property
-    def time_array(self):
-        """
-        function: time_array
-        Returns the time array used
-        Parameters:
-            -None
-        Returns:
-            np.array __t:
-                The time array
-        """
-        return self.__t
-
-    @property
-    def R0(self):
-        """
-        function: reproductive number
-        Average number of infections due to
-        one patient (not assuming measures were taken)
-        Parameters:
-            -None
-        Returns:
-            -float R:
-                The reproductive number
-        """
-        return self.__R0
-
-    @property
-    def population(self):
-        return self.__population
-
-    def __simulation(self):
-        """
-        function: __simulation
-        Runs the simulation
-        Parameters:
-            -None
-        Returns:
-            -None
-        """
-
-        start = time()
-<<<<<<< HEAD
-        for step, _ in enumerate(self.__t):
-            self._sm.tick()
-
-            # Storing statistics
-            is_removed = self.__population.loc[:, "is_removed"]
-            self.__statistics["removed"].append(is_removed.sum(axis=0))
-            in_incubation = self.__population.loc[:, "is_incubation"]
-            self.__statistics["incubation"].append(in_incubation.sum(axis=0))
-            is_infectious = self.__population.loc[:, "is_infectious"]
-            self.__statistics["infectious"].append(is_infectious.sum(axis=0))
-            has_recovered = self.__population.loc[:, "is_recovered"]
-            self.__statistics["recovered"].append(has_recovered.sum(axis=0))
-            is_infected = self.__population.loc[:, "is_infected"]
-            self.__statistics["infected"].append(is_infected.sum(axis=0))
-
-            is_hospitalized = self.__population.loc[:, "is_hospitalized"]
-            self.__statistics["hospitalized"].append(
-                is_hospitalized.sum(axis=0)
-            )
-
-            is_dead = self.__population.loc[:, "has_died"]
-            self.__statistics["total_deaths"].append(is_dead.sum(axis=0))
-
-            """
-            self.__statistics["new infections"].append(num_newly_infected)
-            self.__statistics["newly infectious"].append(num_newly_infectious)
-            self.__statistics["newly recovered"].append(num_newly_recovered)
-            self.__statistics["newly removed"].append(num_newly_removed)
-            self.__statistics["will be hospitalized"].append(num_hospitalized)
-            self.__statistics["will die"].append(num_will_die)
-            self.__statistics["new deaths"].append(num_has_died)
-
-            """
-=======
-
-        for step, _ in enumerate(self.__t):
-            self._sm.tick()
-
->>>>>>> 361ac912
-            if step % (int(len(self.__t) / 10)) == 0:
-                end = time()
-                _log.debug("In step %d" % step)
-                _log.debug(
-                    "Last round of simulations took %f seconds" % (end - start)
-                )
-                start = time()
+# -*- coding: utf-8 -*-
+
+"""
+Name: mc_sim.py
+Authors: Christian Haack, Martina Karl, Stephan Meighen-Berger, Andrea Turcati
+Runs a monte-carlo (random walk) simulation
+for the social interactions.
+"""
+from collections import defaultdict
+from sys import exit
+from time import time
+import logging
+import numpy as np  # type: ignore
+import pandas as pd  # type: ignore
+from scipy import sparse
+
+from .config import config
+from .pdfs import Uniform
+from .state_machine import ContagionStateMachine, StatCollector
+
+
+_log = logging.getLogger(__name__)
+
+
+class MC_Sim(object):
+    """
+    class: MC_Sim
+    Monte-carlo simulation for the infection spread.
+    Parameters:
+        -scipy.sparse population:
+            The population
+        -obj infection:
+            The infection object
+        -np.array tracked:
+            The tracked population
+        -dic config:
+            The config file
+    Returns:
+        -None
+    "God does not roll dice!"
+    """
+
+    def __init__(self, population, infection, tracked):
+        """
+        function: __init__
+        Initializes the class.
+        Parameters:
+            -scipy.sparse population:
+                The population
+            -obj infection:
+                The infection object
+            -np.array tracked:
+                The tracked population
+        Returns:
+            -None
+        """
+        # Inputs
+        self.__infected = config["infected"]
+        self.__infect = infection
+        self.__dt = config["time step"]
+        self.__pop_matrix = population
+        self.__t = np.arange(0.0, config["simulation length"], step=self.__dt)
+
+        _log.debug("The interaction intensity pdf")
+        if config["interaction intensity"] == "uniform":
+            self.__intense_pdf = Uniform(0, 1)
+            # The Reproductive Number
+            self.__R0 = (
+                config["mean social circle interactions"]
+                * config["infection duration mean"]
+                * 0.5
+            )
+        else:
+            _log.error(
+                "Unrecognized intensity pdf! Set to " +
+                config["interaction intensity"]
+            )
+            exit("Check the interaction intensity in the config file!")
+
+        # Checking random state
+        if config["random state"] is None:
+            _log.warning("No random state given, constructing new state")
+            self.__rstate = np.random.RandomState()
+        else:
+            self.__rstate = config["random state"]
+
+        _log.debug("Constructing simulation population")
+        _log.debug("The infected ids and durations...")
+
+        self.__pop_size = population.shape[0]
+
+        _log.debug("Constructing the population array")
+
+        self.__population = pd.DataFrame(
+            {
+                "is_infected": False,
+                "is_new_infected": False,
+                "is_incubation": False,
+                "is_new_incubation": False,
+                "is_infectious": False,
+                "is_new_infectious": False,
+                "is_removed": False,
+                "is_critical": False,
+                "is_hospitalized": False,
+                "is_new_hospitalized": False,
+                "is_recovering": False,
+                "is_new_recovering": False,
+                "is_recovered": False,
+                "will_die": False,
+                "will_be_hospitalized": False,
+                "is_dead": False,
+                "is_new_dead": False,
+                "incubation_duration": 0,
+                "infectious_duration": 0,
+                "time_until_hospitalization": 0,
+                "hospitalization_duration": 0,
+                "recovery_time": 0,
+                "time_until_death": 0,
+
+            },
+            index=np.arange(self.__pop_size),
+        )
+
+        # Choosing the infected
+        infect_id = self.__rstate.choice(
+            range(self.__pop_size), size=self.__infected, replace=False
+        )
+
+        # Their infection duration
+        infect_dur = (
+            np.around(self.__infect.infectious_duration.rvs(self.__infected))
+        )
+
+        # Filling the array
+        self.__population.loc[infect_id, "is_infected"] = True
+        self.__population.loc[infect_id, "is_infectious"] = True
+        self.__population.loc[infect_id, "infectious_duration"] = infect_dur
+
+        _log.info("There will be %d simulation steps" % len(self.__t))
+
+        # Set tracking
+        if tracked is not None:
+            _log.debug("Constructiong tracked people ids")
+            self.__tracked = True
+            tracked_df = pd.DataFrame(
+                {"is_tracked": False}, index=np.arange(self.__pop_size)
+            )
+            tracked_df.loc[tracked, "is_tracked"] = True
+            self.__population = pd.concat([self.__population, tracked_df],
+                                          axis=1)
+        else:
+            _log.debug("Population is not tracked")
+            self.__tracked = False
+
+        # Some additional storage
+        self.__distribution = []
+        self.__total_infections = []
+        self.__new_infections = []
+        self.__immune = []
+
+        # The storage dictionary
+        self.__statistics = defaultdict(list)
+        # Running the simulation
+
+        stat_collector = StatCollector(
+            ["is_removed", "is_incubation", "is_infectious", "is_infected",
+             "is_hospitalized", "is_recovered", "is_dead"])
+        self._sm = ContagionStateMachine(
+            self.__population,
+            stat_collector,
+            self.__pop_matrix,
+            self.__infect,
+            self.__intense_pdf,
+            self.__rstate)
+
+        start = time()
+        self.__simulation()
+        end = time()
+        self.__statistics = self._sm.statistics
+        _log.info("MC simulation took %f seconds" % (end - start))
+
+    @property
+    def statistics(self):
+        """
+        function: statistics
+        Getter functions for the simulation results
+        from the simulation
+        Parameters:
+            -None
+        Returns:
+            -dic statistics:
+                Stores the results from the simulation
+        """
+        return self.__statistics
+
+    @property
+    def time_array(self):
+        """
+        function: time_array
+        Returns the time array used
+        Parameters:
+            -None
+        Returns:
+            np.array __t:
+                The time array
+        """
+        return self.__t
+
+    @property
+    def R0(self):
+        """
+        function: reproductive number
+        Average number of infections due to
+        one patient (not assuming measures were taken)
+        Parameters:
+            -None
+        Returns:
+            -float R:
+                The reproductive number
+        """
+        return self.__R0
+
+    @property
+    def population(self):
+        return self.__population
+
+    def __simulation(self):
+        """
+        function: __simulation
+        Runs the simulation
+        Parameters:
+            -None
+        Returns:
+            -None
+        """
+
+        start = time()
+
+        for step, _ in enumerate(self.__t):
+            self._sm.tick()
+            if step % (int(len(self.__t) / 10)) == 0:
+                end = time()
+                _log.debug("In step %d" % step)
+                _log.debug(
+                    "Last round of simulations took %f seconds" % (end - start)
+                )
+                start = time()