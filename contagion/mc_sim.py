--- conflicted
+++ resolved
@@ -1,433 +1,262 @@
-# -*- coding: utf-8 -*-
-
-"""
-Name: mc_sim.py
-Authors: Christian Haack, Martina Karl, Stephan Meighen-Berger, Andrea Turcati
-Runs a monte-carlo (random walk) simulation
-for the social interactions.
-"""
-from collections import defaultdict
-from sys import exit
-from time import time
-import logging
-import numpy as np  # type: ignore
-import pandas as pd  # type: ignore
-
-from .config import config
-from .pdfs import Uniform
-from .state_machine import ContagionStateMachine, StatCollector
-
-
-_log = logging.getLogger(__name__)
-
-
-class MC_Sim(object):
-    """
-    class: MC_Sim
-    Monte-carlo simulation for the infection spread.
-    Parameters:
-        -scipy.sparse population:
-            The population
-        -obj infection:
-            The infection object
-        -np.array tracked:
-            The tracked population
-        -dic config:
-            The config file
-    Returns:
-        -None
-    "God does not roll dice!"
-    """
-
-    def __init__(self, population, infection, tracked, distanced):
-        """
-        function: __init__
-        Initializes the class.
-        Parameters:
-            -scipy.sparse population:
-                The population
-            -obj infection:
-                The infection object
-            -np.array tracked:
-                The tracked population
-        Returns:
-            -None
-        """
-        # Inputs
-        self.__infected = config["infected"]
-        self.__infect = infection
-        self.__dt = config["time step"]
-        self.__pop_matrix = population
-        self.__t = np.arange(0.0, config["simulation length"], step=self.__dt)
-
-        _log.debug("The interaction intensity pdf")
-        if config["interaction intensity"] == "uniform":
-            self.__intense_pdf = Uniform(0, 1)
-            # The Reproductive Number
-            self.__R0 = (
-                config["mean social circle interactions"]
-                * config["infection duration mean"]
-                * 0.5
-            )
-        else:
-            _log.error(
-                "Unrecognized intensity pdf! Set to " +
-                config["interaction intensity"]
-            )
-            exit("Check the interaction intensity in the config file!")
-
-        # Checking random state
-        if config["random state"] is None:
-            _log.warning("No random state given, constructing new state")
-            self.__rstate = np.random.RandomState()
-        else:
-            self.__rstate = config["random state"]
-
-        _log.debug("Constructing simulation population")
-        _log.debug("The infected ids and durations...")
-
-        self.__pop_size = population.shape[0]
-
-        _log.debug("Constructing the population array")
-
-        self.__population = pd.DataFrame(
-            {
-                "is_infected": False,
-                "is_new_infected": False,
-                "is_incubation": False,
-                "is_new_incubation": False,
-                "is_infectious": False,
-                "is_new_infectious": False,
-                "is_removed": False,
-                "is_critical": False,
-                "is_hospitalized": False,
-                "is_new_hospitalized": False,
-                "is_recovering": False,
-                "is_new_recovering": False,
-                "is_recovered": False,
-                "will_die": False,
-                "will_be_hospitalized": False,
-                "is_dead": False,
-                "is_new_dead": False,
-                "incubation_duration": 0,
-                "infectious_duration": 0,
-                "time_until_hospitalization": 0,
-                "hospitalization_duration": 0,
-                "recovery_time": 0,
-                "time_until_death": 0,
-
-            },
-            index=np.arange(self.__pop_size),
-        )
-
-        # Choosing the infected
-        infect_id = self.__rstate.choice(
-            range(self.__pop_size), size=self.__infected, replace=False
-        )
-
-        # Their infection duration
-        infect_dur = (
-            np.around(self.__infect.infectious_duration.rvs(self.__infected))
-        )
-
-        # Filling the array
-        self.__population.loc[infect_id, "is_infected"] = True
-        self.__population.loc[infect_id, "is_infectious"] = True
-        self.__population.loc[infect_id, "infectious_duration"] = infect_dur
-
-        _log.info("There will be %d simulation steps" % len(self.__t))
-
-        # Set Contact Tracing
-        if tracked is not None:
-            _log.debug("Constructing tracked people ids")
-            self.__tracked = True
-            tracked_df = pd.DataFrame(
-                {"is_tracked": False}, index=np.arange(self.__pop_size)
-            )
-            tracked_df.loc[tracked, "is_tracked"] = True
-            self.__population = pd.concat([self.__population, tracked_df],
-                                          axis=1)
-        else:
-            _log.debug("Population is not tracked")
-            self.__tracked = False
-
-        # Set Social Distancing
-        if distanced is not None:
-            _log.debug("Constructiong social distancing people ids")
-            self.__distanced = True
-            distanced_df = pd.DataFrame(
-                {"is_distanced": False}, index=np.arange(self.__pop_size)
-            )
-            distanced_df.loc[distanced, "is_tracked"] = True
-            self.__population = pd.concat([self.__population, distanced_df], axis=1)
-            self._distanced_size = int(self.__pop_size * config["distanced"])
-        else:
-            _log.debug("Population is not Social Distancing")
-            self.__distanced = False
-
-        # Some additional storage
-        self.__distribution = []
-        self.__total_infections = []
-        self.__new_infections = []
-        self.__immune = []
-
-        # The storage dictionary
-        self.__statistics = defaultdict(list)
-        # Running the simulation
-
-        stat_collector = StatCollector(
-            ["is_removed", "is_incubation", "is_infectious", "is_infected",
-             "is_hospitalized", "is_recovered", "is_dead"])
-        self._sm = ContagionStateMachine(
-            self.__population,
-            stat_collector,
-            self.__pop_matrix,
-            self.__infect,
-            self.__intense_pdf,
-            self.__rstate)
-
-        start = time()
-        self.__simulation()
-        end = time()
-        self.__statistics = self._sm.statistics
-        _log.info("MC simulation took %f seconds" % (end - start))
-
-    @property
-    def statistics(self):
-        """
-        function: statistics
-        Getter functions for the simulation results
-        from the simulation
-        Parameters:
-            -None
-        Returns:
-            -dic statistics:
-                Stores the results from the simulation
-        """
-        return self.__statistics
-
-    @property
-    def time_array(self):
-        """
-        function: time_array
-        Returns the time array used
-        Parameters:
-            -None
-        Returns:
-            np.array __t:
-                The time array
-        """
-        return self.__t
-
-    @property
-    def R0(self):
-        """
-        function: reproductive number
-        Average number of infections due to
-        one patient (not assuming measures were taken)
-        Parameters:
-            -None
-        Returns:
-            -float R:
-                The reproductive number
-        """
-        return self.__R0
-
-    @property
-    def population(self):
-        return self.__population
-
-    def __simulation(self):
-        """
-        function: __simulation
-        Runs the simulation
-        Parameters:
-            -None
-        Returns:
-            -None
-        """
-
-        start = time()
-<<<<<<< HEAD
-        for step, _ in enumerate(self.__t):
-
-            """
-            New infections
-            """
-
-            infected_mask = self.__population.loc[:, "is_infectious"]
-            infected_indices = self.__population.index[infected_mask]
-
-            # Removing social mobility of tracked people if they are infected
-            if self.__tracked:
-                tracked_mask = self.__population.loc[:, "is_tracked"]
-
-                tracked_and_infected_mask = np.logical_and(infected_mask,
-                                                           tracked_mask)
-                tracked_and_infected_indices = self.__population.index[
-                    tracked_and_infected_mask
-                ]
-
-                matrix = self.__pop_matrix.tolil()
-
-                # Set connections of infected and tracked people to zero
-                matrix[tracked_and_infected_indices, :] = 0
-                matrix[:, tracked_and_infected_indices] = 0
-
-                # Find all the people in the social circles of tracked
-                # and infected people
-                contact_cols = sparse.find(
-                    self.__pop_matrix.tocsr()[tracked_and_infected_indices]
-                )[1]
-
-                # Mark the people mention above as tracked
-                self.__population.loc[contact_cols, "is_tracked"] = True
-
-                # Set the social connections of all the people in the social
-                # circles of tracked and infected people to zero
-                matrix[contact_cols, :] = 0
-                matrix[:, contact_cols] = 0
-
-                self.__pop_matrix = matrix
-
-            # Redefining Social Structure to include social distancing
-            if self.__distanced:
-                distanced_mask = self.__population.loc[:, "is_distanced"]
-
-                # Average household size
-                h_size = np.random.poisson(3, size=self._distanced_size)
-
-                matrix = self.__pop_matrix.tolil()
-
-            pop_csr = self.__pop_matrix.tocsr()
-
-            # Find all non-zero connections of the infected
-            # rows are the ids / indices of the infected
-            # columns are the people they have contact with
-
-            _, contact_cols, contact_strengths = (
-                sparse.find(pop_csr[infected_indices])
-            )
-
-            # Based on the contact rate, sample a poisson rvs
-            # for the number of interactions per timestep.
-            # A contact is sucessful if the rv is > 1, ie.
-            # more than one contact per timestep
-            successful_contacts_mask = (
-                self.__rstate.poisson(contact_strengths) >= 1
-            )
-
-            # we are just interested in the columns, ie. only the
-            # ids of the people contacted by the infected.
-            # Note, that contacted ids can appear multiple times
-            # if a person is successfully contacted by multiple people.
-            successful_contacts_indices = (
-                contact_cols[successful_contacts_mask]
-            )
-            num_succesful_contacts = len(successful_contacts_indices)
-
-            self.__statistics["contacts"].append(num_succesful_contacts)
-
-            # Calculate infection probability for all contacts
-            contact_strength = self.__intense_pdf(num_succesful_contacts)
-            infection_prob = self.__infect.pdf_infection_prob(contact_strength)
-
-            # An infection is successful if the bernoulli outcome
-            # based on the infection probability is 1
-
-            newly_infected_mask = self.__rstate.binomial(1, infection_prob)
-            newly_infected_mask = np.asarray(newly_infected_mask, bool)
-
-            # Get the indices for the newly infected
-            newly_infected_indices = (
-                successful_contacts_indices[newly_infected_mask]
-            )
-
-            # There might be multiple successfull infections per person
-            # from different infected people
-            newly_infected_indices = np.unique(newly_infected_indices)
-
-            # check if people are already infected or aleady immune
-            already_infected = (
-                self.__population.loc[newly_infected_indices,
-                                      "in_incubation"] == True
-            ) | (self.__population.loc[newly_infected_indices,
-                                       "is_infectious"] == True)
-
-            already_immune = (
-                self.__population.loc[newly_infected_indices,
-                                      "is_removed"] == True
-            )
-
-            newly_infected_indices = self.__population.index[
-                newly_infected_indices[~(already_infected | already_immune)]
-            ]
-
-            num_newly_infected = len(newly_infected_indices)
-
-            """
-            For newly infected determine whether they will be hospitalized
-            and die
-            """
-
-            will_be_hospitalized_prob = self.__infect.hospitalization_prob(
-                num_newly_infected
-            )
-
-            # roll the dice
-            will_be_hospitalized = (
-                self.__rstate.binomial(
-                    1, will_be_hospitalized_prob, size=num_newly_infected
-                )
-                == 1
-            )
-
-            num_hospitalized = np.sum(will_be_hospitalized)
-
-            will_be_hospitalized_indices = (
-                newly_infected_indices[will_be_hospitalized]
-            )
-
-            time_until_hospit = self.__infect.time_until_hospitalization(
-                num_hospitalized
-            )
-
-            # Same for mortality
-
-            will_die_prob = self.__infect.death_prob(num_hospitalized)
-
-            will_die = (
-                self.__rstate.binomial(1, will_die_prob,
-                                       size=num_hospitalized) == 1
-            )
-
-            will_die_indices = will_be_hospitalized_indices[will_die]
-            num_will_die = np.sum(will_die)
-
-            # Time until death is relative to end of incubation perdiod
-            # Thus add after calculating incubation time
-            time_until_death = (
-                self.__infect.time_incubation_death(num_will_die)
-            )
-
-            # Add info to dataframe
-
-            self.__population.loc[
-                will_be_hospitalized_indices, "will_be_hospitalized"
-            ] = True
-
-            self.__population.loc[
-                will_be_hospitalized_indices, "time_until_hospitalization"
-            ] = time_until_hospit
-=======
->>>>>>> 71c5c46d
-
-        for step, _ in enumerate(self.__t):
-            self._sm.tick()
-            if step % (int(len(self.__t) / 10)) == 0:
-                end = time()
-                _log.debug("In step %d" % step)
-                _log.debug(
-                    "Last round of simulations took %f seconds" % (end - start)
-                )
-                start = time()
+# -*- coding: utf-8 -*-
+
+"""
+Name: mc_sim.py
+Authors: Christian Haack, Martina Karl, Stephan Meighen-Berger, Andrea Turcati
+Runs a monte-carlo (random walk) simulation
+for the social interactions.
+"""
+from collections import defaultdict
+from sys import exit
+from time import time
+import logging
+import numpy as np  # type: ignore
+import pandas as pd  # type: ignore
+
+from .config import config
+from .pdfs import Uniform
+from .state_machine import ContagionStateMachine, StatCollector
+
+
+_log = logging.getLogger(__name__)
+
+
+class MC_Sim(object):
+    """
+    class: MC_Sim
+    Monte-carlo simulation for the infection spread.
+    Parameters:
+        -scipy.sparse population:
+            The population
+        -obj infection:
+            The infection object
+        -np.array tracked:
+            The tracked population
+        -dic config:
+            The config file
+    Returns:
+        -None
+    "God does not roll dice!"
+    """
+
+    def __init__(self, population, infection, tracked, distanced):
+        """
+        function: __init__
+        Initializes the class.
+        Parameters:
+            -scipy.sparse population:
+                The population
+            -obj infection:
+                The infection object
+            -np.array tracked:
+                The tracked population
+        Returns:
+            -None
+        """
+        # Inputs
+        self.__infected = config["infected"]
+        self.__infect = infection
+        self.__dt = config["time step"]
+        self.__pop_matrix = population
+        self.__t = np.arange(0.0, config["simulation length"], step=self.__dt)
+
+        _log.debug("The interaction intensity pdf")
+        if config["interaction intensity"] == "uniform":
+            self.__intense_pdf = Uniform(0, 1)
+            # The Reproductive Number
+            self.__R0 = (
+                config["mean social circle interactions"]
+                * config["infection duration mean"]
+                * 0.5
+            )
+        else:
+            _log.error(
+                "Unrecognized intensity pdf! Set to " + config["interaction intensity"]
+            )
+            exit("Check the interaction intensity in the config file!")
+
+        # Checking random state
+        if config["random state"] is None:
+            _log.warning("No random state given, constructing new state")
+            self.__rstate = np.random.RandomState()
+        else:
+            self.__rstate = config["random state"]
+
+        _log.debug("Constructing simulation population")
+        _log.debug("The infected ids and durations...")
+
+        self.__pop_size = population.shape[0]
+
+        _log.debug("Constructing the population array")
+
+        self.__population = pd.DataFrame(
+            {
+                "is_infected": False,
+                "is_new_infected": False,
+                "is_incubation": False,
+                "is_new_incubation": False,
+                "is_infectious": False,
+                "is_new_infectious": False,
+                "is_removed": False,
+                "is_critical": False,
+                "is_hospitalized": False,
+                "is_new_hospitalized": False,
+                "is_recovering": False,
+                "is_new_recovering": False,
+                "is_recovered": False,
+                "will_die": False,
+                "will_be_hospitalized": False,
+                "is_dead": False,
+                "is_new_dead": False,
+                "incubation_duration": 0,
+                "infectious_duration": 0,
+                "time_until_hospitalization": 0,
+                "hospitalization_duration": 0,
+                "recovery_time": 0,
+                "time_until_death": 0,
+            },
+            index=np.arange(self.__pop_size),
+        )
+
+        # Choosing the infected
+        infect_id = self.__rstate.choice(
+            range(self.__pop_size), size=self.__infected, replace=False
+        )
+
+        # Their infection duration
+        infect_dur = np.around(self.__infect.infectious_duration.rvs(self.__infected))
+
+        # Filling the array
+        self.__population.loc[infect_id, "is_infected"] = True
+        self.__population.loc[infect_id, "is_infectious"] = True
+        self.__population.loc[infect_id, "infectious_duration"] = infect_dur
+
+        _log.info("There will be %d simulation steps" % len(self.__t))
+
+        # Set Contact Tracing
+        if tracked is not None:
+            _log.debug("Constructing tracked people ids")
+            self.__tracked = True
+            tracked_df = pd.DataFrame(
+                {"is_tracked": False}, index=np.arange(self.__pop_size)
+            )
+            tracked_df.loc[tracked, "is_tracked"] = True
+            self.__population = pd.concat([self.__population, tracked_df], axis=1)
+        else:
+            _log.debug("Population is not tracked")
+            self.__tracked = False
+
+        # Set Social Distancing
+        if distanced is not None:
+            _log.debug("Constructiong social distancing people ids")
+            self.__distanced = True
+            distanced_df = pd.DataFrame(
+                {"is_distanced": False}, index=np.arange(self.__pop_size)
+            )
+            distanced_df.loc[distanced, "is_distanced"] = True
+            self.__population = pd.concat([self.__population, distanced_df], axis=1)
+            self._distanced_size = int(self.__pop_size * config["distanced"])
+        else:
+            _log.debug("Population is not Social Distancing")
+            self.__distanced = False
+
+        # Some additional storage
+        self.__distribution = []
+        self.__total_infections = []
+        self.__new_infections = []
+        self.__immune = []
+
+        # The storage dictionary
+        self.__statistics = defaultdict(list)
+        # Running the simulation
+
+        stat_collector = StatCollector(
+            [
+                "is_removed",
+                "is_incubation",
+                "is_infectious",
+                "is_infected",
+                "is_hospitalized",
+                "is_recovered",
+                "is_dead",
+            ]
+        )
+        self._sm = ContagionStateMachine(
+            self.__population,
+            stat_collector,
+            self.__pop_matrix,
+            self.__infect,
+            self.__intense_pdf,
+            self.__rstate,
+        )
+
+        start = time()
+        self.__simulation()
+        end = time()
+        self.__statistics = self._sm.statistics
+        _log.info("MC simulation took %f seconds" % (end - start))
+
+    @property
+    def statistics(self):
+        """
+        function: statistics
+        Getter functions for the simulation results
+        from the simulation
+        Parameters:
+            -None
+        Returns:
+            -dic statistics:
+                Stores the results from the simulation
+        """
+        return self.__statistics
+
+    @property
+    def time_array(self):
+        """
+        function: time_array
+        Returns the time array used
+        Parameters:
+            -None
+        Returns:
+            np.array __t:
+                The time array
+        """
+        return self.__t
+
+    @property
+    def R0(self):
+        """
+        function: reproductive number
+        Average number of infections due to
+        one patient (not assuming measures were taken)
+        Parameters:
+            -None
+        Returns:
+            -float R:
+                The reproductive number
+        """
+        return self.__R0
+
+    @property
+    def population(self):
+        return self.__population
+
+    def __simulation(self):
+        """
+        function: __simulation
+        Runs the simulation
+        Parameters:
+            -None
+        Returns:
+            -None
+        """
+
+        start = time()
+
+        for step, _ in enumerate(self.__t):
+            self._sm.tick()
+            if step % (int(len(self.__t) / 10)) == 0:
+                end = time()
+                _log.debug("In step %d" % step)
+                _log.debug("Last round of simulations took %f seconds" % (end - start))
+                start = time()