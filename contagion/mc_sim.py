--- conflicted
+++ resolved
@@ -1,325 +1,285 @@
-# -*- coding: utf-8 -*-
-
-"""
-Name: mc_sim.py
-Authors: Christian Haack, Martina Karl, Stephan Meighen-Berger, Andrea Turcati
-Runs a monte-carlo (random walk) simulation
-for the social interactions.
-"""
-from collections import defaultdict
-
-from time import time
-import logging
-import numpy as np  # type: ignore
-import pandas as pd  # type: ignore
-
-from .config import config
-from .state_machine import ContagionStateMachine, StatCollector
-
-
-_log = logging.getLogger(__name__)
-
-
-class MC_Sim(object):
-    """
-    class: MC_Sim
-    Monte-carlo simulation for the infection spread.
-    Parameters:
-        -scipy.sparse population:
-            The population
-        -obj infection:
-            The infection object
-        -np.array tracked:
-            The tracked population
-        -dic config:
-            The config file
-    Returns:
-        -None
-    "God does not roll dice!"
-    """
-
-    def __init__(self, population, infection, measures):
-        """
-        function: __init__
-        Initializes the class.
-        Parameters:
-            -Population population:
-                The population
-            -obj infection:
-                The infection object
-            -obj measures:
-                The measures object
-        Returns:
-            -None
-        """
-        # Inputs
-        self.__infected = config["infection"]["infected"]
-        self.__infect = infection
-<<<<<<< HEAD
-        self.__pop = population
-
-        self.__rstate = config["runtime"]["random state"]
-=======
-        self.__measures = measures
-        self.__dt = config["time step"]
-        self.__pop_matrix = population
-        self.__t = np.arange(0.0, config["simulation length"], step=self.__dt)
-
-        _log.debug("The interaction intensity pdf")
-        if config["interaction intensity"] == "uniform":
-            self.__intense_pdf = Uniform(0, 1)
-            # The Reproductive Number
-            self.__R0 = (
-                config["mean social circle interactions"]
-                * (
-                    config["infectious duration mean"]
-                    + config["incubation duration mean"]
-                )
-                * 0.5
-            )
-        else:
-            _log.error(
-                "Unrecognized intensity pdf! Set to "
-                + config["interaction intensity"]
-            )
-            exit("Check the interaction intensity in the config file!")
->>>>>>> 1d814630
-
-        self.__pop_size = config["population"]["population size"]
-
-        self._sim_length = config["general"]["simulation length"]
-
-        _log.debug("Constructing the population array")
-
-        # TODO: doesn't actually have to be a DataFrame anymore
-        self.__population = pd.DataFrame(
-            {
-                "is_infected": False,
-                "is_new_infected": False,
-                "is_incubation": False,
-                "is_new_incubation": False,
-                "is_latent": False,
-                "is_new_latent": False,
-                "is_infectious": False,
-                "is_new_infectious": False,
-                "can_infect": False,
-                "is_new_can_infect": False,
-                "is_removed": False,
-                "is_critical": False,
-                "is_hospitalized": False,
-                "is_new_hospitalized": False,
-                "is_recovering": False,
-                "is_new_recovering": False,
-                "is_recovered": False,
-                "will_die": False,
-                "will_die_new": False,
-                "will_be_hospitalized": False,
-                "will_be_hospitalized_new": False,
-                "is_dead": False,
-                "is_new_dead": False,
-                "is_quarantined": False,
-                "is_new_quarantined": False,
-                "incubation_duration": 0,
-                "infectious_duration": 0,
-                "latent_duration": 0,
-                "time_until_hospitalization": 0,
-                "hospitalization_duration": 0,
-                "recovery_time": 0,
-                "time_until_death": 0,
-<<<<<<< HEAD
-                "duration_of_can_infect": 0
-
-=======
-                "quarantine_duration": 0,
->>>>>>> 1d814630
-            },
-            index=np.arange(self.__pop_size),
-        )
-
-        # Choosing the infected
-        infect_id = self.__rstate.choice(
-            range(self.__pop_size), size=self.__infected, replace=False
-        )
-
-        # Their infection duration
-        infect_dur = np.around(
-            self.__infect.infectious_duration.rvs(self.__infected)
-        )
-
-        # Filling the array
-        self.__population.loc[infect_id, "is_infected"] = True
-        self.__population.loc[infect_id, "is_infectious"] = True
-        # TODO: Add a switch if these people have symptoms or not
-        self.__population.loc[infect_id, "can_infect"] = True
-        self.__population.loc[infect_id, "infectious_duration"] = infect_dur
-        self.__population.loc[infect_id, "duration_of_can_infect"] = 1
-
-        _log.info("There will be %d simulation steps", self._sim_length)
-
-        # Set Contact Tracing
-        tracked = self.__measures.tracked
-        if tracked is not None:
-            _log.debug("Constructing tracked people ids")
-            tracked_df = pd.DataFrame(
-                {"is_tracked": False}, index=np.arange(self.__pop_size)
-            )
-            tracked_df.loc[tracked, "is_tracked"] = True
-            self.__population = pd.concat(
-                [self.__population, tracked_df], axis=1
-            )
-        else:
-            _log.debug("Population is not tracked")
-
-        # Set Social Distancing
-        # if distanced is not None:
-        #    _log.debug("Constructiong social distancing people ids")
-        #    self.__distanced = True
-        #    distanced_df = pd.DataFrame(
-        #        {"is_distanced": False}, index=np.arange(self.__pop_size)
-        #    )
-        #    distanced_df.loc[distanced, "is_distanced"] = True
-        #    self.__population = pd.concat(
-        #        [self.__population, distanced_df], axis=1
-        #    )
-        #    self._distanced_size = int(self.__pop_size * config["distanced"])
-        # else:
-        #    _log.debug("Population is not Social Distancing")
-        #    self.__distanced = False
-
-        # The storage dictionary
-        self.__statistics = defaultdict(list)
-
-        # The statistics of interest
-        stat_collector = StatCollector(
-            [
-                "is_removed",
-                "is_incubation",
-                "is_latent",
-                "is_infectious",
-                "is_infected",
-                "can_infect",
-                "is_hospitalized",
-                "is_recovered",
-                "is_dead",
-                "is_quarantined",
-            ]
-        )
-        # The state machine
-        _log.debug("Setting up the state machine")
-        self._sm = ContagionStateMachine(
-            self.__population,
-            stat_collector,
-            self.__pop,
-            self.__infect,
-<<<<<<< HEAD
-            )
-=======
-            self.__measures,
-            self.__intense_pdf,
-            self.__rstate,
-        )
->>>>>>> 1d814630
-        _log.debug("Finished the state machine")
-        # Running the simulation
-        _log.debug("Launching the simulation")
-        start = time()
-        self.__simulation()
-        end = time()
-        _log.debug("Finished the simulation")
-        self.__statistics = self._sm.statistics
-        _log.info("MC simulation took %f seconds" % (end - start))
-
-    @property
-    def statistics(self):
-        """
-        function: statistics
-        Getter functions for the simulation results
-        from the simulation
-        Parameters:
-            -None
-        Returns:
-            -dic statistics:
-                Stores the results from the simulation
-        """
-        return self.__statistics
-
-    @property
-    def trace_contacts(self):
-        """
-        function: trace_contacts
-        Getter functions for the simulation results
-        from the simulation
-        Parameters:
-            -None
-        Returns:
-            -list trace_contacts:
-                Stores the spread
-        """
-        return self._sm.trace_contacts
-
-    @property
-    def trace_infection(self):
-        """
-        function: trace_infection
-        Getter functions for the simulation results
-        from the simulation
-        Parameters:
-            -None
-        Returns:
-            -list trace_infection:
-                Stores the spread
-        """
-        return self._sm.trace_infection
-
-    @property
-    def time_array(self):
-        """
-        function: time_array
-        Returns the time array used
-        Parameters:
-            -None
-        Returns:
-            np.array __t:
-                The time array
-        """
-        return np.arange(self._sim_length)
-
-    @property
-    def R0(self):
-        """
-        function: reproductive number
-        Average number of infections due to
-        one patient (not assuming measures were taken)
-        Parameters:
-            -None
-        Returns:
-            -float R:
-                The reproductive number
-        """
-        return self.__R0
-
-    @property
-    def population(self):
-        return self.__population
-
-    def __simulation(self):
-        """
-        function: __simulation
-        Runs the simulation
-        Parameters:
-            -None
-        Returns:
-            -None
-        """
-
-        start = time()
-
-        for step in range(self._sim_length):
-            self._sm.tick()
-            if step % (self._sim_length / 10) == 0:
-                end = time()
-                _log.debug("In step %d" % step)
-                _log.debug(
-                    "Last round of simulations took %f seconds" % (end - start)
-                )
-                start = time()
+# -*- coding: utf-8 -*-
+
+"""
+Name: mc_sim.py
+Authors: Christian Haack, Martina Karl, Stephan Meighen-Berger, Andrea Turcati
+Runs a monte-carlo (random walk) simulation
+for the social interactions.
+"""
+from collections import defaultdict
+
+from time import time
+import logging
+import numpy as np  # type: ignore
+import pandas as pd  # type: ignore
+
+from .config import config
+from .state_machine import ContagionStateMachine, StatCollector
+
+
+_log = logging.getLogger(__name__)
+
+
+class MC_Sim(object):
+    """
+    class: MC_Sim
+    Monte-carlo simulation for the infection spread.
+    Parameters:
+        -scipy.sparse population:
+            The population
+        -obj infection:
+            The infection object
+        -np.array tracked:
+            The tracked population
+        -dic config:
+            The config file
+    Returns:
+        -None
+    "God does not roll dice!"
+    """
+
+    def __init__(self, population, infection, measures):
+        """
+        function: __init__
+        Initializes the class.
+        Parameters:
+            -Population population:
+                The population
+            -obj infection:
+                The infection object
+            -obj measures:
+                The measures object
+        Returns:
+            -None
+        """
+        # Inputs
+        self.__infected = config["infection"]["infected"]
+        self.__infect = infection
+        self.__pop = population
+        self.__measures = measures
+
+        self.__rstate = config["runtime"]["random state"]
+
+        self.__pop_size = config["population"]["population size"]
+
+        self._sim_length = config["general"]["simulation length"]
+
+        _log.debug("Constructing the population array")
+
+        # TODO: doesn't actually have to be a DataFrame anymore
+        self.__population = pd.DataFrame(
+            {
+                "is_infected": False,
+                "is_new_infected": False,
+                "is_incubation": False,
+                "is_new_incubation": False,
+                "is_latent": False,
+                "is_new_latent": False,
+                "is_infectious": False,
+                "is_new_infectious": False,
+                "can_infect": False,
+                "is_new_can_infect": False,
+                "is_removed": False,
+                "is_critical": False,
+                "is_hospitalized": False,
+                "is_new_hospitalized": False,
+                "is_recovering": False,
+                "is_new_recovering": False,
+                "is_recovered": False,
+                "will_die": False,
+                "will_die_new": False,
+                "will_be_hospitalized": False,
+                "will_be_hospitalized_new": False,
+                "is_dead": False,
+                "is_new_dead": False,
+                "is_quarantined": False,
+                "is_new_quarantined": False,
+                "incubation_duration": 0,
+                "infectious_duration": 0,
+                "latent_duration": 0,
+                "time_until_hospitalization": 0,
+                "hospitalization_duration": 0,
+                "recovery_time": 0,
+                "time_until_death": 0,
+                "duration_of_can_infect": 0,
+                "quarantine_duration": 0,
+                "is_tracked": False,
+            },
+            index=np.arange(self.__pop_size),
+        )
+
+        # Choosing the infected
+        infect_id = self.__rstate.choice(
+            range(self.__pop_size), size=self.__infected, replace=False
+        )
+
+        # Their infection duration
+        infect_dur = np.around(
+            self.__infect.infectious_duration.rvs(self.__infected)
+        )
+
+        # Filling the array
+        self.__population.loc[infect_id, "is_infected"] = True
+        self.__population.loc[infect_id, "is_infectious"] = True
+        # TODO: Add a switch if these people have symptoms or not
+        self.__population.loc[infect_id, "can_infect"] = True
+        self.__population.loc[infect_id, "infectious_duration"] = infect_dur
+        self.__population.loc[infect_id, "duration_of_can_infect"] = 1
+
+        _log.info("There will be %d simulation steps", self._sim_length)
+
+        # Set Contact Tracing
+        tracked = self.__measures.tracked
+        if tracked is not None:
+            _log.debug("Constructing tracked people ids")
+            self.__population.loc[tracked, "is_tracked"] = True
+        else:
+            _log.debug("Population is not tracked")
+
+        # Set Social Distancing
+        # if distanced is not None:
+        #    _log.debug("Constructiong social distancing people ids")
+        #    self.__distanced = True
+        #    distanced_df = pd.DataFrame(
+        #        {"is_distanced": False}, index=np.arange(self.__pop_size)
+        #    )
+        #    distanced_df.loc[distanced, "is_distanced"] = True
+        #    self.__population = pd.concat(
+        #        [self.__population, distanced_df], axis=1
+        #    )
+        #    self._distanced_size = int(self.__pop_size * config["distanced"])
+        # else:
+        #    _log.debug("Population is not Social Distancing")
+        #    self.__distanced = False
+
+        # The storage dictionary
+        self.__statistics = defaultdict(list)
+
+        # The statistics of interest
+        stat_collector = StatCollector(
+            [
+                "is_removed",
+                "is_incubation",
+                "is_latent",
+                "is_infectious",
+                "is_infected",
+                "can_infect",
+                "is_hospitalized",
+                "is_recovered",
+                "is_dead",
+                "is_quarantined",
+            ]
+        )
+        # The state machine
+        _log.debug("Setting up the state machine")
+        self._sm = ContagionStateMachine(
+            self.__population,
+            stat_collector,
+            self.__pop,
+            self.__infect,
+            self.__measures,
+        )
+        _log.debug("Finished the state machine")
+        # Running the simulation
+        _log.debug("Launching the simulation")
+        start = time()
+        self.__simulation()
+        end = time()
+        _log.debug("Finished the simulation")
+        self.__statistics = self._sm.statistics
+        _log.info("MC simulation took %f seconds" % (end - start))
+
+    @property
+    def statistics(self):
+        """
+        function: statistics
+        Getter functions for the simulation results
+        from the simulation
+        Parameters:
+            -None
+        Returns:
+            -dic statistics:
+                Stores the results from the simulation
+        """
+        return self.__statistics
+
+    @property
+    def trace_contacts(self):
+        """
+        function: trace_contacts
+        Getter functions for the simulation results
+        from the simulation
+        Parameters:
+            -None
+        Returns:
+            -list trace_contacts:
+                Stores the spread
+        """
+        return self._sm.trace_contacts
+
+    @property
+    def trace_infection(self):
+        """
+        function: trace_infection
+        Getter functions for the simulation results
+        from the simulation
+        Parameters:
+            -None
+        Returns:
+            -list trace_infection:
+                Stores the spread
+        """
+        return self._sm.trace_infection
+
+    @property
+    def time_array(self):
+        """
+        function: time_array
+        Returns the time array used
+        Parameters:
+            -None
+        Returns:
+            np.array __t:
+                The time array
+        """
+        return np.arange(self._sim_length)
+
+    @property
+    def R0(self):
+        """
+        function: reproductive number
+        Average number of infections due to
+        one patient (not assuming measures were taken)
+        Parameters:
+            -None
+        Returns:
+            -float R:
+                The reproductive number
+        """
+        return self.__R0
+
+    @property
+    def population(self):
+        return self.__population
+
+    def __simulation(self):
+        """
+        function: __simulation
+        Runs the simulation
+        Parameters:
+            -None
+        Returns:
+            -None
+        """
+
+        start = time()
+
+        for step in range(self._sim_length):
+            self._sm.tick()
+            if step % (self._sim_length / 10) == 0:
+                end = time()
+                _log.debug("In step %d" % step)
+                _log.debug(
+                    "Last round of simulations took %f seconds" % (end - start)
+                )
+                start = time()