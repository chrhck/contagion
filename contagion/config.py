--- conflicted
+++ resolved
@@ -69,19 +69,11 @@
             "class": "Gamma",
             "mean": 8.,
             "sd": 2.42},
-<<<<<<< HEAD
-       "latency duration pdf": {
-            "class": "Gamma",
-            "mean": 6,
-            "sd": 3,
-            }, 
-=======
         "latency duration pdf": {
             "class": "Gamma",
             "mean": 6,
             "sd": 2.5,
             },
->>>>>>> 9a2ef732
         "incubation duration pdf": {
             "class": "Gamma",
             "mean": 3.,
