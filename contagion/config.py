--- conflicted
+++ resolved
@@ -24,7 +24,7 @@
         "random state seed": 1337,
         # Trace the infection spread
         "trace spread": False,
-        "track graph history": True
+        "track graph history": True,
     },
     "population": {
         "population size": 10000,
@@ -38,58 +38,47 @@
         "social circle interactions pdf": {
             "class": "Gamma",
             "mean": 6,
-<<<<<<< HEAD
             "sd": 0.2,
         },
-=======
-            "sd": 0.2},
-
-
-        "hierarchy": [{
-            # Close contacts (family)
-            "social circle pdf": {
-                "class": "Gamma",
-                "mean": 2,
-                "sd": 2},
-            "social circle interactions pdf": {
-                "class": "Gamma",
-                "mean": 3,
-                "sd": 1},
-            # A person can only be in one of these circles
-            # -> Not interactions between circles of this type
-            "interconnectivity": 0,
-            "fully_connected": True,
-            },
+        "hierarchy": [
             {
-            # Friends
-            "social circle pdf": {
-                "class": "Gamma",
-                "mean": 10,
-                "sd": 5},
-            "social circle interactions pdf": {
-                "class": "Gamma",
-                "mean": 5,
-                "sd": 2},
-            # 30 % of people in this group can be in other groups
-            "interconnectivity": 0.3,
-            "fully_connected": True,
+                # Close contacts (family)
+                "social circle pdf": {"class": "Gamma", "mean": 2, "sd": 2},
+                "social circle interactions pdf": {
+                    "class": "Gamma",
+                    "mean": 3,
+                    "sd": 1,
+                },
+                # A person can only be in one of these circles
+                # -> Not interactions between circles of this type
+                "interconnectivity": 0,
+                "fully_connected": True,
             },
             {
-            # Loose contacts (work, ...)
-            "social circle pdf": {
-                "class": "Gamma",
-                "mean": 20,
-                "sd": 5},
-            "social circle interactions pdf": {
-                "class": "Gamma",
-                "mean": 5,
-                "sd": 2},
-            # 10 % of people in this group can be in other groups
-            "interconnectivity": 0.1,
-            "fully_connected": True,
-            }],
-
->>>>>>> 3c2e6695
+                # Friends
+                "social circle pdf": {"class": "Gamma", "mean": 10, "sd": 5},
+                "social circle interactions pdf": {
+                    "class": "Gamma",
+                    "mean": 5,
+                    "sd": 2,
+                },
+                # 30 % of people in this group can be in other groups
+                "interconnectivity": 0.3,
+                "fully_connected": True,
+            },
+            {
+                # Loose contacts (work, ...)
+                "social circle pdf": {"class": "Gamma", "mean": 20, "sd": 5},
+                "social circle interactions pdf": {
+                    "class": "Gamma",
+                    "mean": 5,
+                    "sd": 2,
+                },
+                # 10 % of people in this group can be in other groups
+                "interconnectivity": 0.1,
+                "fully_connected": True,
+            },
+        ],
         "random interactions pdf": {
             "class": "Gamma",
             "mean": 0.0001,
@@ -97,14 +86,9 @@
         },
         "random interactions intensity pdf": {
             "class": "Gamma",
-<<<<<<< HEAD
-            "mean": 0.0001,
-            "sd": 0.001,
-        },
-=======
             "mean": 0.1,
-            "sd": 0.5},
-
+            "sd": 0.5,
+        },
         "nx": {
             "func": "lfr_benchmark",
             "kwargs": {
@@ -115,21 +99,9 @@
                 "min_community": 8,
                 "max_iters": 200,
             },
-            "inter freq pdf": {
-                "class": "Gamma",
-                "mean": 10,
-                "sd": 3
-            },
-            "intra freq pdf": {
-                "class": "Gamma",
-                "mean": 3,
-                "sd": 3
-            }
-
-        }
-
-
->>>>>>> 3c2e6695
+            "inter freq pdf": {"class": "Gamma", "mean": 10, "sd": 3},
+            "intra freq pdf": {"class": "Gamma", "mean": 3, "sd": 3},
+        },
     },
     "infection": {
         # The number of starting infections
@@ -145,28 +117,15 @@
             "class": "Gamma",
             "mean": 3.0,
             "sd": 2.42,
-<<<<<<< HEAD
             "max_val": 0.15,
         },
         "infectious duration pdf": {"class": "Gamma", "mean": 8.0, "sd": 2.42},
-        "latency duration pdf": {"class": "Gamma", "mean": 6, "sd": 2.5,},
-        "incubation duration pdf": {"class": "Gamma", "mean": 3.0, "sd": 0.01},
-=======
-            "max_val": 0.15},
-        "infectious duration pdf": {
-            "class": "Gamma",
-            "mean": 8.,
-            "sd": 2.42},
-        "latency duration pdf": {
-            "class": "Gamma",
-            "mean": 6,
-            "sd": 3,
-            },
+        "latency duration pdf": {"class": "Gamma", "mean": 6, "sd": 3,},
         "incubation duration pdf": {
             "class": "Gamma",
             "mean": 7.47522,
-            "sd": 4.27014},
->>>>>>> 3c2e6695
+            "sd": 4.27014,
+        },
         # Hospitalization
         "hospitalization probability pdf": {
             "class": "Beta",
