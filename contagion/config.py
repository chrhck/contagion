# -*- coding: utf-8 -*-

"""
Name: config.py
Authors: Christian Haack, Stephan Meighen-Berger
Config file for the contagion package.
It is recommended, that only advanced users change
the settings here.
"""

import logging
from typing import Dict, Any
import yaml

_baseconfig: Dict[str, Any]

_baseconfig = {
    "general": {
        "debug level": logging.WARNING,
        # Location of logging file handler
        "log file handler": "../run/contagion.log",
        # Dump experiment config to this location
        "config location": "../run/config.txt",
        "random state seed": 1337,
        # Trace the infection spread
        "trace spread": False,
        "track graph history": True
    },
    "population": {
        "population size": 10000,
        "re-use population": False,
        # store population
        "store population": False,
        "population storage": "../populations/generic.pkl",
        "population class": "HomogeneousPopulation",
        # Social circle pdf:
        "social circle pdf": {
            "class": "Gamma",
            "mean": 40,
            "sd": 5},
        "social circle interactions pdf": {
            "class": "Gamma",
            "mean": 6,
            "sd": 0.2},
<<<<<<< HEAD


        "hierarchy": [{
            # Close contacts (family)
            "social circle pdf": {
                "class": "Gamma",
                "mean": 2,
                "sd": 2},
            "social circle interactions pdf": {
                "class": "Gamma",
                "mean": 3,
                "sd": 1},
            # A person can only be in one of these circles
            # -> Not interactions between circles of this type
            "interconnectivity": 0,
            "fully_connected": True,
            },
            {
            # Friends
            "social circle pdf": {
                "class": "Gamma",
                "mean": 10,
                "sd": 5},
            "social circle interactions pdf": {
                "class": "Gamma",
                "mean": 5,
                "sd": 2},
            # 30 % of people in this group can be in other groups
            "interconnectivity": 0.3,
            "fully_connected": True,
            },
            {
            # Loose contacts (work, ...)
            "social circle pdf": {
                "class": "Gamma",
                "mean": 20,
                "sd": 5},
            "social circle interactions pdf": {
                "class": "Gamma",
                "mean": 5,
                "sd": 2},
            # 10 % of people in this group can be in other groups
            "interconnectivity": 0.1,
            "fully_connected": True,
            }],

=======
>>>>>>> 7fddbad7
        "random interactions pdf": {
            "class": "Gamma",
            "mean": 0.0001,
            "sd": 0.001},
        "random interactions intensity pdf": {
            "class": "Gamma",
<<<<<<< HEAD
            "mean": 0.1,
            "sd": 0.5},

        "nx": {
            "func": "lfr_benchmark",
            "kwargs": {
                "tau1": 3,
                "tau2": 1.5,
                "mu": 0.1,
                "average_degree": 7,
                "min_community": 8,
                "max_iters": 200,
            },
            "inter freq pdf": {
                "class": "Gamma",
                "mean": 10,
                "sd": 3
            },
            "intra freq pdf": {
                "class": "Gamma",
                "mean": 3,
                "sd": 3
            }

        }


=======
            "mean": 0.0001,
            "sd": 0.001},
>>>>>>> 7fddbad7
    },
    "infection": {
        # The number of starting infections
        "infected": 1,
        # Symptom probability
        "will have symptoms prob pdf": {
            "class": "Beta",
            "mean": 0.5,
            "sd": 0.1
        },
        # Infection properties
        "infection probability pdf": {
            "class": "Gamma",
            "mean": 3.,
            "sd": 2.42,
            "max_val": 0.15},
        "infectious duration pdf": {
            "class": "Gamma",
            "mean": 8.,
            "sd": 2.42},
        "latency duration pdf": {
            "class": "Gamma",
            "mean": 6,
<<<<<<< HEAD
            "sd": 3,
=======
            "sd": 2.5,
>>>>>>> 7fddbad7
            },
        "incubation duration pdf": {
            "class": "Gamma",
            "mean": 7.47522,
            "sd": 4.27014},
        # Hospitalization
        "hospitalization probability pdf": {
            "class": "Beta",
            "mean": 0.1,
            "sd": 0.01},
        "hospitalization duration pdf": {
            "class": "Gamma",
            "mean": 14.,
            "sd": 0.01},
        "time until hospitalization pdf": {
            "class": "Gamma",
            "mean": 2.52,
            "sd": 1.},
        # Mortality
        "time incubation death pdf": {
            "class": "Gamma",
            "mean": 32.,
            "sd": 5.},
        "mortality prob pdf": {
            "class": "Beta",
            "mean": 0.01,
            "sd": 0.01},
        # Recovery
        "recovery time pdf": {
            "class": "Gamma",
            "mean": 11.,
            "sd": 5.},
    },
    "measures": {
        # Measures implemented (None, contact_tracing, social_distancing, all)
        "type": "contact_tracing",
        # fraction of population tracked
        "tracked fraction": 1,
        # days of back tracking
        "backtrack length": 0.,
        # duration of the quarantine
        "quarantine duration": 14.0,
        # social distancing
        "distanced fraction": 0.0,
    },
    "scenario": {
        "class": "StandardScenario",
        "sim_length": 200,
    }
}


class ConfigClass(dict):
    """
    class: ConfigClass
    The configuration class. This is used
    by the package for all parameter settings
    Parameters:
        -dic config:
            The config dictionary
    Returns:
        -None
    """

    def __init__(self, *args, **kwargs):
        """
        function: __init__
        initializes the configuration class. This is used
        by the package for all parameter settings
        Parameters:
            -dic config:
                The config dictionary
        Returns:
            -None
        """
        super().__init__(*args, **kwargs)

    # TODO: Update this
    def from_yaml(self, yaml_file: str) -> None:
        """
        function: from_yaml
        Update config with yaml file
        Parameters:
            -str yaml_file:
                path to yaml file
        Returns:
            -None
        """
        yaml_config = yaml.load(open(yaml_file), Loader=yaml.SafeLoader)
        self.update(yaml_config)

    # TODO: Update this
    def from_dict(self, user_dict: Dict[Any, Any]) -> None:
        """
        function: from_yaml
        Creates a config from dictionary
        Parameters:
            -dic user_dict:
                The user dictionary
        Returns:
            -None
        """
        self.update(user_dict)


config = ConfigClass(_baseconfig)<|MERGE_RESOLUTION|>--- conflicted
+++ resolved
@@ -42,7 +42,6 @@
             "class": "Gamma",
             "mean": 6,
             "sd": 0.2},
-<<<<<<< HEAD
 
 
         "hierarchy": [{
@@ -89,15 +88,12 @@
             "fully_connected": True,
             }],
 
-=======
->>>>>>> 7fddbad7
         "random interactions pdf": {
             "class": "Gamma",
             "mean": 0.0001,
             "sd": 0.001},
         "random interactions intensity pdf": {
             "class": "Gamma",
-<<<<<<< HEAD
             "mean": 0.1,
             "sd": 0.5},
 
@@ -125,10 +121,6 @@
         }
 
 
-=======
-            "mean": 0.0001,
-            "sd": 0.001},
->>>>>>> 7fddbad7
     },
     "infection": {
         # The number of starting infections
@@ -152,11 +144,7 @@
         "latency duration pdf": {
             "class": "Gamma",
             "mean": 6,
-<<<<<<< HEAD
             "sd": 3,
-=======
-            "sd": 2.5,
->>>>>>> 7fddbad7
             },
         "incubation duration pdf": {
             "class": "Gamma",
