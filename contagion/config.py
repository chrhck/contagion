<<<<<<< HEAD
# -*- coding: utf-8 -*-

"""
Name: config.py
Authors: Christian Haack, Stephan Meighen-Berger
Config file for the contagion package.
It is recommended, that only advanced users change
the settings here.
"""

import logging
from typing import Dict, Any
import yaml

_baseconfig: Dict[str, Any]

_baseconfig = {
    "general": {
        "debug level": logging.WARNING,
        # Location of logging file handler
        "log file handler": "../run/contagion.log",
        # Dump experiment config to this location
        "config location": "../run/config.txt",
        "simulation length": 200,
        "random state seed": 1337,
        # Trace the infection spread
        "trace spread": False,
        },
    "population": {
        "population size": 1000,
        "re-use population": False,
        # store population
        "store population": False,
        "population storage": "../populations/generic.pkl",
        "population class": "HomogeneousPopulation",
        # Social circle pdf:
        "social circle pdf": {
            "class": "Gamma",
            "mean": 40,
            "sd": 5,
        },
        "social circle interactions pdf": {
            "class": "Gamma",
            "mean": 6,
            "sd": 0.2,
        },
        "interaction intensity pdf": {
            "class": "Uniform",
            "lower": 0,
            "upper": 1,
        }
    },
    "infection": {
        # The number of starting infections
        "infected": 10,
        "infection probability pdf":
        {
            "class": "Gamma",
            "mean": 3.,
            "sd": 2.42,
            "max_val": 1.
        },
        "infectious duration pdf":
        {
            "class": "Gamma",
            "mean": 8.,
            "sd": 2.42
        },
        "latency duration pdf":
        {
            "class": "Gamma",
            "mean": 4.7,
            "sd": 3.
        },
        "incubation duration pdf":
        {
            "class": "Gamma",
            "mean": 3.,
            "sd": 0.01
        },
        "hospitalization probability pdf":
        {
            "class": "Beta",
            "mean": 0.1,
            "sd": 0.01
        },
        "hospitalization duration pdf":
        {
            "class": "Gamma",
            "mean": 14.,
            "sd": 0.01
        },
        "time until hospitalization pdf":
        {
            "class": "Gamma",
            "mean": 2.52,
            "sd": 1.
        },
        "time incubation death pdf":
        {
            "class": "Gamma",
            "mean": 32.,
            "sd": 5.
        },
        "mortality prob pdf":
        {
            "class": "Beta",
            "mean": 0.1,
            "sd": 0.1
        },
        "recovery time pdf":
        {
            "class": "Gamma",
            "mean": 11.,
            "sd": 5.
        },
    },
    "measures": {
        "measures": None,
        # fraction of population tracked
        "tracked fraction": 0.2,
    }
}


class ConfigClass(dict):
    """
    class: ConfigClass
    The configuration class. This is used
    by the package for all parameter settings
    Parameters:
        -dic config:
            The config dictionary
    Returns:
        -None
    """
    def __init__(self, *args, **kwargs):
        """
        function: __init__
        initializes the configuration class. This is used
        by the package for all parameter settings
        Parameters:
            -dic config:
                The config dictionary
        Returns:
            -None
        """
        super().__init__(*args, **kwargs)

    # TODO: Update this
    def from_yaml(self, yaml_file: str) -> None:
        """
        function: from_yaml
        Update config with yaml file
        Parameters:
            -str yaml_file:
                path to yaml file
        Returns:
            -None
        """
        yaml_config = yaml.load(open(yaml_file), Loader=yaml.SafeLoader)
        self.update(yaml_config)

    # TODO: Update this
    def from_dict(self, user_dict: Dict[Any, Any]) -> None:
        """
        function: from_yaml
        Creates a config from dictionary
        Parameters:
            -dic user_dict:
                The user dictionary
        Returns:
            -None
        """
        self.update(user_dict)


config = ConfigClass(_baseconfig)
=======
# -*- coding: utf-8 -*-

"""
Name: config.py
Authors: Christian Haack, Stephan Meighen-Berger
Config file for the contagion package.
It is recommended, that only advanced users change
the settings here.
"""

import logging
from typing import Dict, Any
import yaml

_baseconfig: Dict[str, Any]

_baseconfig = {
    "general": {
        "debug level": logging.WARNING,
        # Location of logging file handler
        "log file handler": "../run/contagion.log",
        # Dump experiment config to this location
        "config location": "../run/config.txt",
        "random state seed": 1337,
        # Trace the infection spread
        "trace spread": False,
    },
    "population": {
        "population size": 1000,
        "re-use population": False,
        # store population
        "store population": False,
        "population storage": "../populations/generic.pkl",
        "population class": "HomogeneousPopulation",
        # Social circle pdf:
        "social circle pdf": {
            "class": "Gamma",
            "mean": 40,
            "sd": 5},
        "social circle interactions pdf": {
            "class": "Gamma",
            "mean": 6,
            "sd": 0.2},
        "random interactions pdf": {
            "class": "Gamma",
            "mean": 1,
            "sd": 1},
        "random interactions intensity pdf": {
            "class": "Gamma",
            "mean": 0.1,
            "sd": 0.5},
    },
    "infection": {
        # The number of starting infections
        "infected": 10,
        # Symptom probability
        "will have symptoms prob pdf": {
            "class": "Beta",
            "mean": 0.6,
            "sd": 0.1
        },
        # Infection properties
        "infection probability pdf": {
            "class": "Gamma",
            "mean": 3.,
            "sd": 2.42,
            "max_val": 1.},
        "infectious duration pdf": {
            "class": "Gamma",
            "mean": 8.,
            "sd": 2.42},
        "latency duration pdf": {
            "class": "Gamma_Benchmark",
            "shape": 3.93,
            "loc": -4.,
            "scale": 2.154},
            # "mean": 4.7,
            # "sd": 3.},
        "incubation duration pdf": {
            "class": "Gamma",
            "mean": 3.,
            "sd": 0.01},
        # Hospitalization
        "hospitalization probability pdf": {
            "class": "Beta",
            "mean": 0.1,
            "sd": 0.01},
        "hospitalization duration pdf": {
            "class": "Gamma",
            "mean": 14.,
            "sd": 0.01},
        "time until hospitalization pdf": {
            "class": "Gamma",
            "mean": 2.52,
            "sd": 1.},
        # Mortality
        "time incubation death pdf": {
            "class": "Gamma",
            "mean": 32.,
            "sd": 5.},
        "mortality prob pdf": {
            "class": "Beta",
            "mean": 0.01,
            "sd": 0.01},
        # Recovery
        "recovery time pdf": {
            "class": "Gamma",
            "mean": 11.,
            "sd": 5.},
    },
    "measures": {
        # Measures implemented (None, contact_tracing, social_distancing, all)
        "type": None,
        # fraction of population tracked
        "tracked fraction": 0.2,
        # days of back tracking
        "backtrack length": 0.,
        # duration of the quarantine
        "quarantine duration": 14.0,
        # social distancing
        "distanced fraction": 0.0,
    },
    "scenario": {
        "class": "StandardScenario",
        "sim_length": 200,
    }
}


class ConfigClass(dict):
    """
    class: ConfigClass
    The configuration class. This is used
    by the package for all parameter settings
    Parameters:
        -dic config:
            The config dictionary
    Returns:
        -None
    """

    def __init__(self, *args, **kwargs):
        """
        function: __init__
        initializes the configuration class. This is used
        by the package for all parameter settings
        Parameters:
            -dic config:
                The config dictionary
        Returns:
            -None
        """
        super().__init__(*args, **kwargs)

    # TODO: Update this
    def from_yaml(self, yaml_file: str) -> None:
        """
        function: from_yaml
        Update config with yaml file
        Parameters:
            -str yaml_file:
                path to yaml file
        Returns:
            -None
        """
        yaml_config = yaml.load(open(yaml_file), Loader=yaml.SafeLoader)
        self.update(yaml_config)

    # TODO: Update this
    def from_dict(self, user_dict: Dict[Any, Any]) -> None:
        """
        function: from_yaml
        Creates a config from dictionary
        Parameters:
            -dic user_dict:
                The user dictionary
        Returns:
            -None
        """
        self.update(user_dict)


config = ConfigClass(_baseconfig)
>>>>>>> 9aa3cf56
<|MERGE_RESOLUTION|>--- conflicted
+++ resolved
@@ -1,183 +1,3 @@
-<<<<<<< HEAD
-# -*- coding: utf-8 -*-
-
-"""
-Name: config.py
-Authors: Christian Haack, Stephan Meighen-Berger
-Config file for the contagion package.
-It is recommended, that only advanced users change
-the settings here.
-"""
-
-import logging
-from typing import Dict, Any
-import yaml
-
-_baseconfig: Dict[str, Any]
-
-_baseconfig = {
-    "general": {
-        "debug level": logging.WARNING,
-        # Location of logging file handler
-        "log file handler": "../run/contagion.log",
-        # Dump experiment config to this location
-        "config location": "../run/config.txt",
-        "simulation length": 200,
-        "random state seed": 1337,
-        # Trace the infection spread
-        "trace spread": False,
-        },
-    "population": {
-        "population size": 1000,
-        "re-use population": False,
-        # store population
-        "store population": False,
-        "population storage": "../populations/generic.pkl",
-        "population class": "HomogeneousPopulation",
-        # Social circle pdf:
-        "social circle pdf": {
-            "class": "Gamma",
-            "mean": 40,
-            "sd": 5,
-        },
-        "social circle interactions pdf": {
-            "class": "Gamma",
-            "mean": 6,
-            "sd": 0.2,
-        },
-        "interaction intensity pdf": {
-            "class": "Uniform",
-            "lower": 0,
-            "upper": 1,
-        }
-    },
-    "infection": {
-        # The number of starting infections
-        "infected": 10,
-        "infection probability pdf":
-        {
-            "class": "Gamma",
-            "mean": 3.,
-            "sd": 2.42,
-            "max_val": 1.
-        },
-        "infectious duration pdf":
-        {
-            "class": "Gamma",
-            "mean": 8.,
-            "sd": 2.42
-        },
-        "latency duration pdf":
-        {
-            "class": "Gamma",
-            "mean": 4.7,
-            "sd": 3.
-        },
-        "incubation duration pdf":
-        {
-            "class": "Gamma",
-            "mean": 3.,
-            "sd": 0.01
-        },
-        "hospitalization probability pdf":
-        {
-            "class": "Beta",
-            "mean": 0.1,
-            "sd": 0.01
-        },
-        "hospitalization duration pdf":
-        {
-            "class": "Gamma",
-            "mean": 14.,
-            "sd": 0.01
-        },
-        "time until hospitalization pdf":
-        {
-            "class": "Gamma",
-            "mean": 2.52,
-            "sd": 1.
-        },
-        "time incubation death pdf":
-        {
-            "class": "Gamma",
-            "mean": 32.,
-            "sd": 5.
-        },
-        "mortality prob pdf":
-        {
-            "class": "Beta",
-            "mean": 0.1,
-            "sd": 0.1
-        },
-        "recovery time pdf":
-        {
-            "class": "Gamma",
-            "mean": 11.,
-            "sd": 5.
-        },
-    },
-    "measures": {
-        "measures": None,
-        # fraction of population tracked
-        "tracked fraction": 0.2,
-    }
-}
-
-
-class ConfigClass(dict):
-    """
-    class: ConfigClass
-    The configuration class. This is used
-    by the package for all parameter settings
-    Parameters:
-        -dic config:
-            The config dictionary
-    Returns:
-        -None
-    """
-    def __init__(self, *args, **kwargs):
-        """
-        function: __init__
-        initializes the configuration class. This is used
-        by the package for all parameter settings
-        Parameters:
-            -dic config:
-                The config dictionary
-        Returns:
-            -None
-        """
-        super().__init__(*args, **kwargs)
-
-    # TODO: Update this
-    def from_yaml(self, yaml_file: str) -> None:
-        """
-        function: from_yaml
-        Update config with yaml file
-        Parameters:
-            -str yaml_file:
-                path to yaml file
-        Returns:
-            -None
-        """
-        yaml_config = yaml.load(open(yaml_file), Loader=yaml.SafeLoader)
-        self.update(yaml_config)
-
-    # TODO: Update this
-    def from_dict(self, user_dict: Dict[Any, Any]) -> None:
-        """
-        function: from_yaml
-        Creates a config from dictionary
-        Parameters:
-            -dic user_dict:
-                The user dictionary
-        Returns:
-            -None
-        """
-        self.update(user_dict)
-
-
-config = ConfigClass(_baseconfig)
-=======
 # -*- coding: utf-8 -*-
 
 """
@@ -360,5 +180,4 @@
         self.update(user_dict)
 
 
-config = ConfigClass(_baseconfig)
->>>>>>> 9aa3cf56
+config = ConfigClass(_baseconfig)