--- conflicted
+++ resolved
@@ -25,31 +25,21 @@
     class: Population
     Class to help with the construction of a realistic population
     Paremeters:
-<<<<<<< HEAD
         -obj log:
             The logger
     Returns:
         -None
     """
 
-    def __init__(self, log):
+    def __init__(self):
         """
         function: __init__
         Initializes the class Population
         Paremeters:
-            -obj log:
-                The logger
+            -None
         Returns:
             -None
         """
-=======
-        -None
-
-    """
-
-    def __init__(self):
-
->>>>>>> 6f38b644
         # Inputs
         self.__pop = config['population size']
         # Checking random state
