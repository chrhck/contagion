<<<<<<< HEAD
# -*- coding: utf-8 -*-

"""
Name: contagion.py
Authors: Christian Haack, Martina Karl, Stephan Meighen-Berger, Dominik Scholz
Main interface to the contagion module.
This package calculates the spread of an infection in
a given population. It allows for the introduction
of safety measures, such as social distancing and tracking.
"""

# Native modules
import sys
import logging
import pickle
import yaml

import numpy as np  # type: ignore

# -----------------------------------------
# Package modules
from .config import config
from .infection import Infection
from .mc_sim import MC_Sim
from .measures import Measures
from . import population

# unless we put this class in __init__, __name__ will be contagion.contagion
_log = logging.getLogger("contagion")


class Contagion(object):
    """
    class: Contagion
    Interace to the contagion package. This class
    stores all methods required to run the simulation
    of the infection spread
    Parameters:
        -None
    Returns:
        -None
    """
    def __init__(self, userconfig=None):
        """
        function: __init__
        Initializes the class Contagion.
        Here all run parameters are set.
        Parameters:
            -None
        Returns:
            -None
        """
        # Inputs
        if userconfig is not None:
            config.from_yaml(userconfig)

        # Create RandomState
        if config["general"]["random state seed"] is None:
            _log.warning("No random state seed given, constructing new state")
            rstate = np.random.RandomState()
        else:
            rstate = np.random.RandomState(
                 config["general"]["random state seed"])

        config["runtime"] = {
            "random state": rstate
            }

        self.__infected = config["infection"]["infected"]

        # Logger
        # creating file handler with debug messages
        fh = logging.FileHandler(config["general"]["log file handler"],
                                 mode="w")
        fh.setLevel(logging.DEBUG)
        # console logger with a higher log level
        ch = logging.StreamHandler(sys.stdout)
        ch.setLevel(config["general"]["debug level"])

        # Logging formatter
        fmt = "%(levelname)s: %(message)s"
        fmt_with_name = "[%(name)s] " + fmt
        formatter_with_name = logging.Formatter(fmt=fmt_with_name)
        fh.setFormatter(formatter_with_name)
        # add class name to ch only when debugging
        if config["general"]["debug level"] == logging.DEBUG:
            ch.setFormatter(formatter_with_name)
        else:
            formatter = logging.Formatter(fmt=fmt)
            ch.setFormatter(formatter)

        _log.addHandler(fh)
        _log.addHandler(ch)
        _log.setLevel(logging.DEBUG)
        _log.info("Welcome to contagion!")
        _log.info("This package will help you model the spread of infections")

        if config["population"]["re-use population"]:
            try:
                self.pop, pop_config = pickle.load(
                    open(config["population"]["population storage"], "rb")
                )
                if pop_config != config["population"]:
                    _log.warn(
                        "Attempting to reuse population with a "
                        "different config. Continue at own risk.")
                _log.debug("Population loaded")
            except ImportError:
                _log.error("Population file not found!")
                raise ImportError(
                    "Population file not found! Check the config file.")
        else:
            _log.info("Starting population construction")
            population_class = getattr(
                population, config["population"]["population class"])
            self.pop = population_class()
            if config["population"]["store population"]:
                # Storing for later
                _log.debug("Storing for later use")
                pickle.dump(
                    (self.pop, config["population"]),
                    open(config["population"]["population storage"], "wb"))
        _log.info("Finished the population")

        _log.info("Starting the infection construction")
        self.infection = Infection()
        _log.info("Finished the infection construction")

        _log.info("Starting the measure construction")
        self.tracked = Measures().tracked
        _log.info("Finished the measure construction")

        _log.info("Setting the simulation framework")
        self.sim = self.__sim_realistic
        _log.info("Simulation framework set. Please type:")
        _log.info("self.sim(parameters) to run the simulation")

    @property
    def statistics(self):
        """
        function: statistics
        Getter functions for the simulation results
        from the simulation
        Parameters:
            -None
        Returns:
            -dic statistics:
                Stores the results from the simulation
        """
        return self.__mc_run.statistics

    @property
    def trace_contacts(self):
        """
        function: trace_contacts
        Getter functions for the simulation results
        from the simulation
        Parameters:
            -None
        Returns:
            -list trace_contacts:
                Stores the results from the simulation
        """
        return self.__mc_run.trace_contacts

    @property
    def trace_infection(self):
        """
        function: trace_infection
        Getter functions for the simulation results
        from the simulation
        Parameters:
            -None
        Returns:
            -list trace_infection:
                Stores the results from the simulation
        """
        return self.__mc_run.trace_infection

    @property
    def t(self):
        """
        function: t
        Getter functions for the used time array
        from the simulation
        Parameters:
            -None
        Returns:
            -np.array:
                The used time array
        """
        return self.__mc_run.time_array

    @property
    def R0(self):
        """
        function: R0
        Getter functions for the R0 value
        from the simulation
        Parameters:
            -None
        Returns:
            -float:
                The calculated R0
        """
        return self.__mc_run.R0

    def __sim_realistic(self):
        """
        function: __sim_realistic
        Realistic infection spread simulation
        Parameters:
            -None
        Returns:
            -np.array infected:
                The current population
        """
        _log.debug("Realistic run")
        self.__mc_run = MC_Sim(
            self.pop,
            self.infection,
            self.tracked
        )
        _log.info("Finished calculation")
        _log.info("The results are stored in a dictionary self.statistics")
        _log.info("Structure of dictionray:")
        _log.info(self.statistics.keys())
        _log.debug(
            "Dumping run settings into %s",
            config["general"]["config location"])
        with open(config["general"]["config location"], "w") as f:
            yaml.dump(config, f)
        _log.debug("Finished dump")
        # Closing log
        logging.shutdown()
=======
# -*- coding: utf-8 -*-

"""
Name: contagion.py
Authors: Christian Haack, Martina Karl, Stephan Meighen-Berger, Dominik Scholz
Main interface to the contagion module.
This package calculates the spread of an infection in
a given population. It allows for the introduction
of safety measures, such as social distancing and tracking.
"""

# Native modules
import sys
import logging
import pickle

# -----------------------------------------
# Package modules
from .config import config
from .infection import Infection
from .mc_sim import MC_Sim
from .measures import Measures
from .population import Population

# unless we put this class in __init__, __name__ will be contagion.contagion
_log = logging.getLogger("contagion")


class Contagion(object):
    """
    class: Contagion
    Interace to the contagion package. This class
    stores all methods required to run the simulation
    of the infection spread
    Parameters:
        -None
    Returns:
        -None
    """

    def __init__(self):
        """
        function: __init__
        Initializes the class Contagion.
        Here all run parameters are set.
        Parameters:
            -None
        Returns:
            -None
        """
        # Inputs
        self.__infected = config["infected"]

        # Logger
        # creating file handler with debug messages
        fh = logging.FileHandler(config["log file handler"], mode="w")
        fh.setLevel(logging.DEBUG)
        # console logger with a higher log level
        ch = logging.StreamHandler(sys.stdout)
        ch.setLevel(config["debug level"])

        # Logging formatter
        fmt = "%(levelname)s: %(message)s"
        fmt_with_name = "[%(name)s] " + fmt
        formatter_with_name = logging.Formatter(fmt=fmt_with_name)
        fh.setFormatter(formatter_with_name)
        # add class name to ch only when debugging
        if config["debug level"] == logging.DEBUG:
            ch.setFormatter(formatter_with_name)
        else:
            formatter = logging.Formatter(fmt=fmt)
            ch.setFormatter(formatter)

        _log.addHandler(fh)
        _log.addHandler(ch)
        _log.setLevel(logging.DEBUG)

        _log.info("---------------------------------------------------")
        _log.info("---------------------------------------------------")
        _log.info("Welcome to contagion!")
        _log.info("This package will help you model the spread of infections")
        _log.debug("Trying to catch some errors in the config")

        _log.info("---------------------------------------------------")
        _log.info("---------------------------------------------------")
        if config["re-use population"]:
            try:
                self.pop = pickle.load(
                    open(config["population storage"], "rb")
                )
                _log.debug("Population loaded")
            except ImportError:
                _log.error("Population file not found!")
                sys.exit(
                    "Population file not found!" + " Check the config file!"
                )
        else:
            _log.info("Starting population construction")
            self.pop = Population().population
            if config["store population"]:
                # Storing for later
                _log.debug("Storing for later use")
                pickle.dump(self.pop, open(config["population storage"], "wb"))
        _log.info("Finished the population")
        _log.info("---------------------------------------------------")
        _log.info("---------------------------------------------------")
        _log.info("Starting the infection construction")
        self.infection = Infection()
        _log.info("Finished the infection construction")
        _log.info("---------------------------------------------------")
        _log.info("---------------------------------------------------")
        _log.info("Starting the measure construction")
        self.measures = Measures()
        # if config["measures"] == "contact tracing":
        #    self.tracked = Measures().tracked
        #    self.distanced = None
        #    _log.info("-- Contact Tracing")
        # elif config["measures"] == "social distancing":
        #    self.tracked = None
        #    self.distanced = Measures().distanced
        #    _log.info("-- Social Distancing")
        # elif config["measures"] == "all":
        #    self.tracked = Measures().tracked
        #    self.distanced = Measures().distanced
        #    _log.info("-- All Measures")
        # else:
        #    self.tracked = None
        #    self.distanced = None
        #    _log.info("-- No Measures")
        _log.info("Finished the measure construction")
        _log.info("---------------------------------------------------")
        _log.info("---------------------------------------------------")
        _log.info("---------------------------------------------------")
        _log.info("---------------------------------------------------")
        _log.info("Setting the simulation framework")
        self.sim = self.__sim_realistic
        _log.info("Simulation framework set. Please type:")
        _log.info("self.sim(parameters) to run the simulation")
        _log.info("---------------------------------------------------")
        _log.info("---------------------------------------------------")

    @property
    def statistics(self):
        """
        function: statistics
        Getter functions for the simulation results
        from the simulation
        Parameters:
            -None
        Returns:
            -dic statistics:
                Stores the results from the simulation
        """
        return self.__mc_run.statistics

    @property
    def trace_spread(self):
        """
        function: trace_spread
        Getter functions for the simulation results
        from the simulation
        Parameters:
            -None
        Returns:
            -list trace_spread:
                Stores the results from the simulation
        """
        return self.__mc_run.trace_spread

    @property
    def t(self):
        """
        function: t
        Getter functions for the used time array
        from the simulation
        Parameters:
            -None
        Returns:
            -np.array:
                The used time array
        """
        return self.__mc_run.time_array

    @property
    def R0(self):
        """
        function: R0
        Getter functions for the R0 value
        from the simulation
        Parameters:
            -None
        Returns:
            -float:
                The calculated R0
        """
        return self.__mc_run.R0

    def __sim_realistic(self):
        """
        function: __sim_realistic
        Realistic infection spread simulation
        Parameters:
            -None
        Returns:
            -np.array infected:
                The current population
        """
        _log.info("---------------------------------------------------")
        _log.info("---------------------------------------------------")
        dt = config["time step"]
        if dt > 1.0:
            _log.error("Chosen time step too large!")
            sys.exit("Please run with time steps smaller than 1s!")
        _log.debug("Realistic run")
        self.__mc_run = MC_Sim(self.pop, self.infection, self.measures)
        _log.info("---------------------------------------------------")
        _log.info("---------------------------------------------------")
        _log.info("Finished calculation")
        _log.info("The results are stored in a dictionary self.statistics")
        _log.info("Structure of dictionray:")
        _log.info(self.statistics.keys())
        _log.info("---------------------------------------------------")
        _log.info("---------------------------------------------------")
        _log.debug("Dumping run settings into %s", config["config location"])
        with open(config["config location"], "w") as f:
            for item in config.keys():
                print(item + ": " + str(config[item]), file=f)
        _log.debug("Finished dump")
        _log.info("---------------------------------------------------")
        _log.info("---------------------------------------------------")
        # Closing log
        logging.shutdown()
>>>>>>> 1d814630
<|MERGE_RESOLUTION|>--- conflicted
+++ resolved
@@ -1,4 +1,3 @@
-<<<<<<< HEAD
 # -*- coding: utf-8 -*-
 
 """
@@ -41,6 +40,7 @@
     Returns:
         -None
     """
+
     def __init__(self, userconfig=None):
         """
         function: __init__
@@ -61,18 +61,18 @@
             rstate = np.random.RandomState()
         else:
             rstate = np.random.RandomState(
-                 config["general"]["random state seed"])
-
-        config["runtime"] = {
-            "random state": rstate
-            }
+                config["general"]["random state seed"]
+            )
+
+        config["runtime"] = {"random state": rstate}
 
         self.__infected = config["infection"]["infected"]
 
         # Logger
         # creating file handler with debug messages
-        fh = logging.FileHandler(config["general"]["log file handler"],
-                                 mode="w")
+        fh = logging.FileHandler(
+            config["general"]["log file handler"], mode="w"
+        )
         fh.setLevel(logging.DEBUG)
         # console logger with a higher log level
         ch = logging.StreamHandler(sys.stdout)
@@ -104,23 +104,27 @@
                 if pop_config != config["population"]:
                     _log.warn(
                         "Attempting to reuse population with a "
-                        "different config. Continue at own risk.")
+                        "different config. Continue at own risk."
+                    )
                 _log.debug("Population loaded")
             except ImportError:
                 _log.error("Population file not found!")
                 raise ImportError(
-                    "Population file not found! Check the config file.")
+                    "Population file not found! Check the config file."
+                )
         else:
             _log.info("Starting population construction")
             population_class = getattr(
-                population, config["population"]["population class"])
+                population, config["population"]["population class"]
+            )
             self.pop = population_class()
             if config["population"]["store population"]:
                 # Storing for later
                 _log.debug("Storing for later use")
                 pickle.dump(
                     (self.pop, config["population"]),
-                    open(config["population"]["population storage"], "wb"))
+                    open(config["population"]["population storage"], "wb"),
+                )
         _log.info("Finished the population")
 
         _log.info("Starting the infection construction")
@@ -128,7 +132,7 @@
         _log.info("Finished the infection construction")
 
         _log.info("Starting the measure construction")
-        self.tracked = Measures().tracked
+        self.measures = Measures()
         _log.info("Finished the measure construction")
 
         _log.info("Setting the simulation framework")
@@ -217,254 +221,17 @@
                 The current population
         """
         _log.debug("Realistic run")
-        self.__mc_run = MC_Sim(
-            self.pop,
-            self.infection,
-            self.tracked
-        )
+        self.__mc_run = MC_Sim(self.pop, self.infection, self.measures)
         _log.info("Finished calculation")
         _log.info("The results are stored in a dictionary self.statistics")
         _log.info("Structure of dictionray:")
         _log.info(self.statistics.keys())
         _log.debug(
             "Dumping run settings into %s",
-            config["general"]["config location"])
+            config["general"]["config location"],
+        )
         with open(config["general"]["config location"], "w") as f:
             yaml.dump(config, f)
         _log.debug("Finished dump")
         # Closing log
-        logging.shutdown()
-=======
-# -*- coding: utf-8 -*-
-
-"""
-Name: contagion.py
-Authors: Christian Haack, Martina Karl, Stephan Meighen-Berger, Dominik Scholz
-Main interface to the contagion module.
-This package calculates the spread of an infection in
-a given population. It allows for the introduction
-of safety measures, such as social distancing and tracking.
-"""
-
-# Native modules
-import sys
-import logging
-import pickle
-
-# -----------------------------------------
-# Package modules
-from .config import config
-from .infection import Infection
-from .mc_sim import MC_Sim
-from .measures import Measures
-from .population import Population
-
-# unless we put this class in __init__, __name__ will be contagion.contagion
-_log = logging.getLogger("contagion")
-
-
-class Contagion(object):
-    """
-    class: Contagion
-    Interace to the contagion package. This class
-    stores all methods required to run the simulation
-    of the infection spread
-    Parameters:
-        -None
-    Returns:
-        -None
-    """
-
-    def __init__(self):
-        """
-        function: __init__
-        Initializes the class Contagion.
-        Here all run parameters are set.
-        Parameters:
-            -None
-        Returns:
-            -None
-        """
-        # Inputs
-        self.__infected = config["infected"]
-
-        # Logger
-        # creating file handler with debug messages
-        fh = logging.FileHandler(config["log file handler"], mode="w")
-        fh.setLevel(logging.DEBUG)
-        # console logger with a higher log level
-        ch = logging.StreamHandler(sys.stdout)
-        ch.setLevel(config["debug level"])
-
-        # Logging formatter
-        fmt = "%(levelname)s: %(message)s"
-        fmt_with_name = "[%(name)s] " + fmt
-        formatter_with_name = logging.Formatter(fmt=fmt_with_name)
-        fh.setFormatter(formatter_with_name)
-        # add class name to ch only when debugging
-        if config["debug level"] == logging.DEBUG:
-            ch.setFormatter(formatter_with_name)
-        else:
-            formatter = logging.Formatter(fmt=fmt)
-            ch.setFormatter(formatter)
-
-        _log.addHandler(fh)
-        _log.addHandler(ch)
-        _log.setLevel(logging.DEBUG)
-
-        _log.info("---------------------------------------------------")
-        _log.info("---------------------------------------------------")
-        _log.info("Welcome to contagion!")
-        _log.info("This package will help you model the spread of infections")
-        _log.debug("Trying to catch some errors in the config")
-
-        _log.info("---------------------------------------------------")
-        _log.info("---------------------------------------------------")
-        if config["re-use population"]:
-            try:
-                self.pop = pickle.load(
-                    open(config["population storage"], "rb")
-                )
-                _log.debug("Population loaded")
-            except ImportError:
-                _log.error("Population file not found!")
-                sys.exit(
-                    "Population file not found!" + " Check the config file!"
-                )
-        else:
-            _log.info("Starting population construction")
-            self.pop = Population().population
-            if config["store population"]:
-                # Storing for later
-                _log.debug("Storing for later use")
-                pickle.dump(self.pop, open(config["population storage"], "wb"))
-        _log.info("Finished the population")
-        _log.info("---------------------------------------------------")
-        _log.info("---------------------------------------------------")
-        _log.info("Starting the infection construction")
-        self.infection = Infection()
-        _log.info("Finished the infection construction")
-        _log.info("---------------------------------------------------")
-        _log.info("---------------------------------------------------")
-        _log.info("Starting the measure construction")
-        self.measures = Measures()
-        # if config["measures"] == "contact tracing":
-        #    self.tracked = Measures().tracked
-        #    self.distanced = None
-        #    _log.info("-- Contact Tracing")
-        # elif config["measures"] == "social distancing":
-        #    self.tracked = None
-        #    self.distanced = Measures().distanced
-        #    _log.info("-- Social Distancing")
-        # elif config["measures"] == "all":
-        #    self.tracked = Measures().tracked
-        #    self.distanced = Measures().distanced
-        #    _log.info("-- All Measures")
-        # else:
-        #    self.tracked = None
-        #    self.distanced = None
-        #    _log.info("-- No Measures")
-        _log.info("Finished the measure construction")
-        _log.info("---------------------------------------------------")
-        _log.info("---------------------------------------------------")
-        _log.info("---------------------------------------------------")
-        _log.info("---------------------------------------------------")
-        _log.info("Setting the simulation framework")
-        self.sim = self.__sim_realistic
-        _log.info("Simulation framework set. Please type:")
-        _log.info("self.sim(parameters) to run the simulation")
-        _log.info("---------------------------------------------------")
-        _log.info("---------------------------------------------------")
-
-    @property
-    def statistics(self):
-        """
-        function: statistics
-        Getter functions for the simulation results
-        from the simulation
-        Parameters:
-            -None
-        Returns:
-            -dic statistics:
-                Stores the results from the simulation
-        """
-        return self.__mc_run.statistics
-
-    @property
-    def trace_spread(self):
-        """
-        function: trace_spread
-        Getter functions for the simulation results
-        from the simulation
-        Parameters:
-            -None
-        Returns:
-            -list trace_spread:
-                Stores the results from the simulation
-        """
-        return self.__mc_run.trace_spread
-
-    @property
-    def t(self):
-        """
-        function: t
-        Getter functions for the used time array
-        from the simulation
-        Parameters:
-            -None
-        Returns:
-            -np.array:
-                The used time array
-        """
-        return self.__mc_run.time_array
-
-    @property
-    def R0(self):
-        """
-        function: R0
-        Getter functions for the R0 value
-        from the simulation
-        Parameters:
-            -None
-        Returns:
-            -float:
-                The calculated R0
-        """
-        return self.__mc_run.R0
-
-    def __sim_realistic(self):
-        """
-        function: __sim_realistic
-        Realistic infection spread simulation
-        Parameters:
-            -None
-        Returns:
-            -np.array infected:
-                The current population
-        """
-        _log.info("---------------------------------------------------")
-        _log.info("---------------------------------------------------")
-        dt = config["time step"]
-        if dt > 1.0:
-            _log.error("Chosen time step too large!")
-            sys.exit("Please run with time steps smaller than 1s!")
-        _log.debug("Realistic run")
-        self.__mc_run = MC_Sim(self.pop, self.infection, self.measures)
-        _log.info("---------------------------------------------------")
-        _log.info("---------------------------------------------------")
-        _log.info("Finished calculation")
-        _log.info("The results are stored in a dictionary self.statistics")
-        _log.info("Structure of dictionray:")
-        _log.info(self.statistics.keys())
-        _log.info("---------------------------------------------------")
-        _log.info("---------------------------------------------------")
-        _log.debug("Dumping run settings into %s", config["config location"])
-        with open(config["config location"], "w") as f:
-            for item in config.keys():
-                print(item + ": " + str(config[item]), file=f)
-        _log.debug("Finished dump")
-        _log.info("---------------------------------------------------")
-        _log.info("---------------------------------------------------")
-        # Closing log
-        logging.shutdown()
->>>>>>> 1d814630
+        logging.shutdown()