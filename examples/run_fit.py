import logging
import argparse
import pyabc
from pyabc.sampler import DaskDistributedSampler
import numpy as np
import os
from contagion import Contagion
from dask.distributed import Client
from summary_stats import make_sum_stats

logging.basicConfig(level="WARN")

if __name__ == "__main__":
    parser = argparse.ArgumentParser()
    parser.add_argument("-c", help="Continue runid",
                        default=argparse.SUPPRESS,
                        const=None, nargs="?", dest="cont")
    args = parser.parse_args()
<<<<<<< HEAD
    my_config = dict(_baseconfig)
    my_config["general"]["simulation length"] = 100
    my_config["population"]["population size"] = 10000
    my_config["population"]["store population"] = True
    my_config["population"]["population class"] = "AccuratePopulation"
       
    if "cont" in args:
        my_config["population"]["re-use population"] = True
        
    
=======
    my_config = {
        "simulation length": 100,
        "population size": 10000
    }

    if "cont" in args:
        my_config["re-use population"] = True
>>>>>>> 9aa3cf56

    contagion = Contagion(userconfig=my_config)
    contagion.sim()

    fields = ["is_dead", "is_hospitalized"]
    data = {field: np.asarray(contagion.statistics[field]) for field in fields}

    
    
    def model(parameters):
        this_config = dict(_baseconfig)
        this_config.update(my_config)
        this_config["infection"]["latency duration pdf"]["mean"] = parameters["latency mean"]
        this_config["infection"]["time incubation death pdf"]["mean"] = parameters["death mean"]
        this_config["infection"]["mortality prob pdf"]["mean"] = parameters["mortality mean"]
        this_config["infection"]["infection probability pdf"]["mean"] = parameters["infection mean"]
        this_config["population"]["re-use population"] = True
        contagion = Contagion(userconfig=this_config)
        contagion.sim()

        return contagion.statistics

    def make_chi2_distance(fields):
        distances = []
        for field in fields:
            def distance(simulation, data):
                sane = np.asarray(data[field]) > 6
                simulation = np.asarray(simulation[field])[sane]
                data = np.asarray(data[field])[sane]
                return np.sum((simulation - data)**2 / data)
            distances.append(distance)
        return pyabc.distance.AggregatedDistance(distances)

    sum_stat_func = make_sum_stats(fields)

    distance = pyabc.AdaptivePNormDistance(
<<<<<<< HEAD
        p=2, scale_function=pyabc.distance.median_absolute_deviation_to_observation)
    
    # distance = make_chi2_distance(fields)
    
    prior = pyabc.Distribution(
        {"latency mean": pyabc.RV("uniform", 1, 20),
         "death mean": pyabc.RV("uniform", 10, 50),         
         "mortality mean":  pyabc.RV("uniform", 0.011, 0.2),
         "infection mean":  pyabc.RV("uniform", 2.5, 5)
        })

=======
        p=2,
        scale_function=pyabc.distance.median_absolute_deviation_to_observation
    )
>>>>>>> 9aa3cf56

    # distance = make_chi2_distance(fields)

    prior = pyabc.Distribution(
        {
            "infectious duration mean": pyabc.RV("uniform", 1, 20),
            "incubation duration mean": pyabc.RV("uniform", 1, 20),
            "mortality rate mean":  pyabc.RV("uniform", 0.05, 0.5)
        }
    )

    client = Client(scheduler_file="scheduler.json")

    # cluster = LocalCluster(n_workers=8, processes=True)
    # client = Client(cluster)

    # sampler = pyabc.sampler.MulticoreEvalParallelSampler(n_procs=8)
    sampler = DaskDistributedSampler(client, batch_size=1, client_max_jobs=400)
    population = pyabc.populationstrategy.AdaptivePopulationSize(
        100,
        max_population_size=2000,
        mean_cv=0.1,
        n_bootstrap=10,
        client=client)
    #population = 300
    epsilon = pyabc.epsilon.QuantileEpsilon()
    abc = pyabc.ABCSMC(model, prior, distance,
                       population_size=population, sampler=sampler,
                       acceptor=pyabc.UniformAcceptor(
                           use_complete_history=True
                        ),
                       summary_statistics=sum_stat_func,
                       eps=epsilon
                       )
    db_path = "sqlite:///" + os.path.join("/scratch4/chaack/", "abc.db")

    logging.getLogger().setLevel("DEBUG")

    if "cont" in args:
        abc.load(db_path, args.cont)
    else:
        print(sum_stat_func(data))
        abc.new(db_path, sum_stat_func(data))
        # abc.new(db_path, data)
    history1 = abc.run(max_nr_populations=15)<|MERGE_RESOLUTION|>--- conflicted
+++ resolved
@@ -16,7 +16,6 @@
                         default=argparse.SUPPRESS,
                         const=None, nargs="?", dest="cont")
     args = parser.parse_args()
-<<<<<<< HEAD
     my_config = dict(_baseconfig)
     my_config["general"]["simulation length"] = 100
     my_config["population"]["population size"] = 10000
@@ -27,15 +26,6 @@
         my_config["population"]["re-use population"] = True
         
     
-=======
-    my_config = {
-        "simulation length": 100,
-        "population size": 10000
-    }
-
-    if "cont" in args:
-        my_config["re-use population"] = True
->>>>>>> 9aa3cf56
 
     contagion = Contagion(userconfig=my_config)
     contagion.sim()
@@ -72,7 +62,6 @@
     sum_stat_func = make_sum_stats(fields)
 
     distance = pyabc.AdaptivePNormDistance(
-<<<<<<< HEAD
         p=2, scale_function=pyabc.distance.median_absolute_deviation_to_observation)
     
     # distance = make_chi2_distance(fields)
@@ -84,11 +73,6 @@
          "infection mean":  pyabc.RV("uniform", 2.5, 5)
         })
 
-=======
-        p=2,
-        scale_function=pyabc.distance.median_absolute_deviation_to_observation
-    )
->>>>>>> 9aa3cf56
 
     # distance = make_chi2_distance(fields)
 
