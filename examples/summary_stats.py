import numpy as np
import itertools


def make_sum_stats(fields):

    def gen_summary_stats(simulation):
        sum_stats = {}

        for field in fields:

            this_sim = np.asarray(simulation[field])

            sum_stats[field+"_xmax_diff"] = np.argmax(np.diff(this_sim))
            sum_stats[field+"_ymax_diff"] = np.max(np.diff(this_sim))
            sum_stats[field+"_xmax"] = np.argmax(this_sim)
            sum_stats[field+"_ymax"] = np.max(this_sim)
<<<<<<< HEAD
            if np.sum(this_sim != 0) > 2:
                sum_stats[field+"_avg_growth_rate"] = np.average(np.diff(this_sim[:np.argmax(this_sim)]))
            else:
                sum_stats[field+"_avg_growth_rate"] = 0
=======
            sum_stats[field+"_avg_growth_rate"] = (
                np.average(np.diff(this_sim[:np.argmax(this_sim)]))
            )
>>>>>>> 9aa3cf56
            sum_stats[field+"_xstart"] = np.argmax(this_sim != 0)

            sum_stats[field+"_val_end"] = this_sim[-1]

        for field0, field1 in itertools.product(fields, fields):
            if field0 == field1:
                continue
<<<<<<< HEAD
            if (np.std(simulation[field0]) == 0) or (np.std(simulation[field1]) == 0):
                ymax = 0
                xmax = 0
            else:                
                corr = np.correlate(
                    simulation[field0], simulation[field1], mode="same") 
                corr = corr /(np.std(simulation[field0])*np.std(simulation[field1]))
                ymax = np.max(corr)
                xmax = np.argmax(corr)
            sum_stats["x_{}_{}_ymax".format(field0, field1)] = ymax
            sum_stats["x_{}_{}_xmax".format(field0, field1)] = xmax
        
        for key, val in sum_stats.items():
            if np.any(~np.isfinite(val)):
                raise RuntimeError("NaN detected in sumamry stats.\n Stats: {}. \n Simulation was: {}".format(sum_stats, simulation))
        
=======
            corr = np.correlate(
                simulation[field0], simulation[field1], mode="same")
            corr = (
                corr / (np.std(simulation[field0]) *
                        np.std(simulation[field1]))
            )
            sum_stats["x_{}_{}_ymax".format(field0, field1)] = np.max(corr)
            sum_stats["x_{}_{}_xmax".format(field0, field1)] = np.argmax(corr)
>>>>>>> 9aa3cf56
        return sum_stats
    return gen_summary_stats<|MERGE_RESOLUTION|>--- conflicted
+++ resolved
@@ -15,16 +15,10 @@
             sum_stats[field+"_ymax_diff"] = np.max(np.diff(this_sim))
             sum_stats[field+"_xmax"] = np.argmax(this_sim)
             sum_stats[field+"_ymax"] = np.max(this_sim)
-<<<<<<< HEAD
             if np.sum(this_sim != 0) > 2:
                 sum_stats[field+"_avg_growth_rate"] = np.average(np.diff(this_sim[:np.argmax(this_sim)]))
             else:
                 sum_stats[field+"_avg_growth_rate"] = 0
-=======
-            sum_stats[field+"_avg_growth_rate"] = (
-                np.average(np.diff(this_sim[:np.argmax(this_sim)]))
-            )
->>>>>>> 9aa3cf56
             sum_stats[field+"_xstart"] = np.argmax(this_sim != 0)
 
             sum_stats[field+"_val_end"] = this_sim[-1]
@@ -32,7 +26,6 @@
         for field0, field1 in itertools.product(fields, fields):
             if field0 == field1:
                 continue
-<<<<<<< HEAD
             if (np.std(simulation[field0]) == 0) or (np.std(simulation[field1]) == 0):
                 ymax = 0
                 xmax = 0
@@ -49,15 +42,5 @@
             if np.any(~np.isfinite(val)):
                 raise RuntimeError("NaN detected in sumamry stats.\n Stats: {}. \n Simulation was: {}".format(sum_stats, simulation))
         
-=======
-            corr = np.correlate(
-                simulation[field0], simulation[field1], mode="same")
-            corr = (
-                corr / (np.std(simulation[field0]) *
-                        np.std(simulation[field1]))
-            )
-            sum_stats["x_{}_{}_ymax".format(field0, field1)] = np.max(corr)
-            sum_stats["x_{}_{}_xmax".format(field0, field1)] = np.argmax(corr)
->>>>>>> 9aa3cf56
         return sum_stats
     return gen_summary_stats