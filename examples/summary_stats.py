import numpy as np
import itertools


def make_sum_stats(fields):

    def gen_summary_stats(simulation):
        sum_stats = {}

        for field in fields:

            this_sim = np.asarray(simulation[field])

            sum_stats[field+"_xmax_diff"] = np.argmax(np.diff(this_sim))
            sum_stats[field+"_ymax_diff"] = np.max(np.diff(this_sim))
            sum_stats[field+"_xmax"] = np.argmax(this_sim)
            sum_stats[field+"_ymax"] = np.max(this_sim)
<<<<<<< HEAD
            if (np.sum(this_sim != 0) > 2) and (np.argmax(this_sim) > 2) :
                sum_stats[field+"_avg_growth_rate"] = np.average(np.diff(this_sim[:np.argmax(this_sim)]))
=======
            if np.sum(this_sim != 0) > 2:
                sum_stats[field+"_avg_growth_rate"] = np.average(
                    np.diff(this_sim[:np.argmax(this_sim)]))
>>>>>>> 9a2ef732
            else:
                sum_stats[field+"_avg_growth_rate"] = 0
            sum_stats[field+"_xstart"] = np.argmax(this_sim != 0)

            sum_stats[field+"_val_end"] = this_sim[-1]

        for field0, field1 in itertools.product(fields, fields):
            if field0 == field1:
                continue
            if ((np.std(simulation[field0]) == 0) or
                    (np.std(simulation[field1]) == 0)):
                ymax = 0
                xmax = 0
            else:
                corr = np.correlate(
                    simulation[field0], simulation[field1], mode="same")
                corr = (corr / (np.std(simulation[field0]) *
                        np.std(simulation[field1])))
                ymax = np.max(corr)
                xmax = np.argmax(corr)
            sum_stats["x_{}_{}_ymax".format(field0, field1)] = ymax
            sum_stats["x_{}_{}_xmax".format(field0, field1)] = xmax

        for key, val in sum_stats.items():
            if np.any(~np.isfinite(val)):
                raise RuntimeError(
                    "NaN detected in sumamry stats.\n "
                    "Stats: {}. \n Simulation was: {}"
                    .format(sum_stats, simulation))

        return sum_stats
    return gen_summary_stats<|MERGE_RESOLUTION|>--- conflicted
+++ resolved
@@ -15,14 +15,11 @@
             sum_stats[field+"_ymax_diff"] = np.max(np.diff(this_sim))
             sum_stats[field+"_xmax"] = np.argmax(this_sim)
             sum_stats[field+"_ymax"] = np.max(this_sim)
-<<<<<<< HEAD
             if (np.sum(this_sim != 0) > 2) and (np.argmax(this_sim) > 2) :
                 sum_stats[field+"_avg_growth_rate"] = np.average(np.diff(this_sim[:np.argmax(this_sim)]))
-=======
             if np.sum(this_sim != 0) > 2:
                 sum_stats[field+"_avg_growth_rate"] = np.average(
                     np.diff(this_sim[:np.argmax(this_sim)]))
->>>>>>> 9a2ef732
             else:
                 sum_stats[field+"_avg_growth_rate"] = 0
             sum_stats[field+"_xstart"] = np.argmax(this_sim != 0)
